[[source]]
url = "https://pypi.org/simple/"
verify_ssl = true
name = "pypi"

<<<<<<< HEAD
[packages]
requests = {path = ".",editable = true,extras = ["socks"]}
codecov = "*"
pytest-httpbin = "==1.0.0"
=======
[dev-packages]
pytest = ">=2.8.0,<=3.10.1"
codecov = "*"
pytest-httpbin = ">=0.0.7,<1.0"
>>>>>>> 0b6c110a
pytest-mock = "*"
pytest-cov = "*"
pytest-xdist = "<=1.25"
alabaster = "*"
readme-renderer = "*"
sphinx = "<=1.5.5"
pysocks = "*"
docutils = "*"
"flake8" = "*"
tox = "*"
detox = "*"
httpbin = ">=0.7.0"
pytest = "*"
pytest-mypy = "*"
"rfc3986" = "*"
http3 = {git = "https://github.com/encode/http3.git"}

[dev-packages]
requests = {path = ".",editable = true,extras = ["test,socks"]}
black = "*"

[pipenv]
allow_prereleases = true<|MERGE_RESOLUTION|>--- conflicted
+++ resolved
@@ -3,17 +3,10 @@
 verify_ssl = true
 name = "pypi"
 
-<<<<<<< HEAD
 [packages]
 requests = {path = ".",editable = true,extras = ["socks"]}
 codecov = "*"
 pytest-httpbin = "==1.0.0"
-=======
-[dev-packages]
-pytest = ">=2.8.0,<=3.10.1"
-codecov = "*"
-pytest-httpbin = ">=0.0.7,<1.0"
->>>>>>> 0b6c110a
 pytest-mock = "*"
 pytest-cov = "*"
 pytest-xdist = "<=1.25"
