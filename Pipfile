[[source]]
<<<<<<< HEAD
url = "https://pypi.org/simple/"
=======

url = "https://pypi.python.org/simple"
>>>>>>> 218d3301
verify_ssl = true
name = "pypi"


[dev-packages]
pytest = ">=2.8.0,<4.1"
codecov = "*"
<<<<<<< HEAD
pytest-httpbin = ">=0.0.7"
=======
pytest-httpbin = "*"
>>>>>>> 218d3301
pytest-mock = "*"
pytest-cov = "*"
pytest-xdist = "*"
alabaster = "*"
readme-renderer = "*"
sphinx = "<=1.5.5"
pysocks = "*"
docutils = "*"
"flake8" = "*"
tox = "*"
detox = "*"
<<<<<<< HEAD
httpbin = ">=0.7.0"

[packages]
"e1839a8" = {path = ".", editable = true, extras = ["socks"]}
=======
httpbin = "==0.5.0"
pytest-mypy = {git = "https://github.com/petr-muller/pytest-mypy", editable = true, ref = "flush-errors"}
white = {version="*"}
"e1839a8" = {path = ".", editable = true, extras=["socks"]}
mypy = "*"
"rfc3986" = "*"
twisted = {extras = ["tls"]}
"51f7a1e" = {path = "./../requests-core", editable = true}

[packages]
>>>>>>> 218d3301
<|MERGE_RESOLUTION|>--- conflicted
+++ resolved
@@ -1,10 +1,7 @@
 [[source]]
-<<<<<<< HEAD
 url = "https://pypi.org/simple/"
-=======
 
 url = "https://pypi.python.org/simple"
->>>>>>> 218d3301
 verify_ssl = true
 name = "pypi"
 
@@ -12,11 +9,7 @@
 [dev-packages]
 pytest = ">=2.8.0,<4.1"
 codecov = "*"
-<<<<<<< HEAD
 pytest-httpbin = ">=0.0.7"
-=======
-pytest-httpbin = "*"
->>>>>>> 218d3301
 pytest-mock = "*"
 pytest-cov = "*"
 pytest-xdist = "*"
@@ -28,20 +21,13 @@
 "flake8" = "*"
 tox = "*"
 detox = "*"
-<<<<<<< HEAD
 httpbin = ">=0.7.0"
 
 [packages]
 "e1839a8" = {path = ".", editable = true, extras = ["socks"]}
-=======
 httpbin = "==0.5.0"
 pytest-mypy = {git = "https://github.com/petr-muller/pytest-mypy", editable = true, ref = "flush-errors"}
 white = {version="*"}
-"e1839a8" = {path = ".", editable = true, extras=["socks"]}
 mypy = "*"
 "rfc3986" = "*"
-twisted = {extras = ["tls"]}
-"51f7a1e" = {path = "./../requests-core", editable = true}
-
-[packages]
->>>>>>> 218d3301
+twisted = {extras = ["tls"]}