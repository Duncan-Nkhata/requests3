--- conflicted
+++ resolved
@@ -1,9 +1,5 @@
 [tox]
-<<<<<<< HEAD
-envlist = py27,py34,py35,py36,py37
-=======
 envlist = py36
->>>>>>> 218d3301
 
 [testenv]
 
