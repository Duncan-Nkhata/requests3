--- conflicted
+++ resolved
@@ -1,6 +1,4 @@
 language: python
-<<<<<<< HEAD
-=======
 python:
   # - "3.4"
   # - "3.5"
@@ -11,7 +9,6 @@
 matrix:
   allow_failures:
     - python: 3.7-dev
->>>>>>> 218d3301
 # command to install dependencies
 install: "make"
 # command to run tests
@@ -46,7 +43,7 @@
         - make test-readme
         - make ci
       python: '3.7'
-      dist: xenial   
+      dist: xenial
     - stage: coverage
       python: '3.6'
       script: codecov