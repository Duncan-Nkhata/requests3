--- conflicted
+++ resolved
@@ -23,14 +23,8 @@
 from ._internal_utils import to_native_string
 from .utils import to_key_val_list, default_headers
 from .exceptions import (
-<<<<<<< HEAD
     TooManyRedirects, InvalidScheme, ChunkedEncodingError,
     ConnectionError, ContentDecodingError, InvalidHeader)
-from .packages.urllib3._collections import RecentlyUsedContainer
-from .structures import CaseInsensitiveDict
-=======
-    TooManyRedirects, InvalidSchema, ChunkedEncodingError, ContentDecodingError)
->>>>>>> 56971482
 
 from .structures import CaseInsensitiveDict
 from .adapters import HTTPAdapter
@@ -102,6 +96,7 @@
 
 
 class SessionRedirectMixin(object):
+
     def get_redirect_target(self, response):
         """Receives a Response. Returns a redirect URI or ``None``"""
         if response.is_redirect:
@@ -121,22 +116,14 @@
             return to_native_string(location, 'utf8')
         return None
 
-<<<<<<< HEAD
     def resolve_redirects(self, response, request, stream=False, timeout=None,
-                          verify=True, cert=None, proxies=None, **adapter_kwargs):
+                          verify=True, cert=None, proxies=None, yield_requests=False, **adapter_kwargs)
         """Given a Response, yields Responses until 'Location' header-based
         redirection ceases, or the Session.max_redirects limit has been
         reached.
         """
 
         history = [response] # keep track of history; seed it with the original response
-=======
-    def resolve_redirects(self, resp, req, stream=False, timeout=None,
-                          verify=True, cert=None, proxies=None, yield_requests=False, **adapter_kwargs):
-        """Receives a Response. Returns a generator of Responses or Requests."""
-
-        hist = []  # keep track of history
->>>>>>> 56971482
 
         location_url = self.get_redirect_target(response)
 
@@ -171,27 +158,14 @@
             else:
                 location_url = requote_uri(location_url)
 
-<<<<<<< HEAD
             prepared_request.url = to_native_string(location_url)
-            # Cache the url, unless it redirects to itself.
-            if response.is_permanent_redirect and request.url != prepared_request.url:
-                self.redirect_cache[request.url] = prepared_request.url
-=======
-            prepared_request.url = to_native_string(url)
->>>>>>> 56971482
 
             method_changed = self.rebuild_method(prepared_request, response)
 
-<<<<<<< HEAD
             # https://github.com/kennethreitz/requests/issues/2590
             # If method is changed to GET we need to remove body and associated headers.
             if method_changed and prepared_request.method == 'GET':
-                # https://github.com/kennethreitz/requests/issues/3490
-=======
-            # https://github.com/requests/requests/issues/1084
-            if resp.status_code not in (codes.temporary_redirect, codes.permanent_redirect):
                 # https://github.com/requests/requests/issues/3490
->>>>>>> 56971482
                 purged_headers = ('Content-Length', 'Content-Type', 'Transfer-Encoding')
                 for header in purged_headers:
                     prepared_request.headers.pop(header, None)
@@ -229,34 +203,12 @@
             # Override the original request.
             request = prepared_request
 
-<<<<<<< HEAD
-            response = self.send(
-                request,
-                stream=stream,
-                timeout=timeout,
-                verify=verify,
-                cert=cert,
-                proxies=proxies,
-                allow_redirects=False,
-                **adapter_kwargs
-            )
-            # copy our history tracker into the response
-            response.history = history[:]
-            # append the new response to the history tracker for the next iteration
-            history.append(response)
-
-            extract_cookies_to_jar(self.cookies, prepared_request, response.raw)
-
-            # extract redirect url, if any, for the next loop
-            location_url = self.get_redirect_target(response)
-            yield response
-=======
             if yield_requests:
                 yield req
             else:
 
-                resp = self.send(
-                    req,
+                response = self.send(
+                    request,
                     stream=stream,
                     timeout=timeout,
                     verify=verify,
@@ -265,13 +217,16 @@
                     allow_redirects=False,
                     **adapter_kwargs
                 )
-
-                extract_cookies_to_jar(self.cookies, prepared_request, resp.raw)
+                # copy our history tracker into the response
+                response.history = history[:]
+                # append the new response to the history tracker for the next iteration
+                history.append(response)
+
+                extract_cookies_to_jar(self.cookies, prepared_request, response.raw)
 
                 # extract redirect url, if any, for the next loop
-                url = self.get_redirect_target(resp)
-                yield resp
->>>>>>> 56971482
+                location_url = self.get_redirect_target(response)
+                yield response
 
     def rebuild_auth(self, prepared_request, response):
         """When being redirected we may want to strip authentication from the
@@ -491,28 +446,10 @@
         return p
 
     def request(self, method, url,
-<<<<<<< HEAD
-        params=None,
-        data=None,
-        headers=None,
-        cookies=None,
-        files=None,
-        auth=None,
-        timeout=None,
-        allow_redirects=True,
-        proxies=None,
-        hooks=None,
-        stream=None,
-        verify=None,
-        cert=None,
-        json=None):
-        """Constructs a :class:`Request <Request>`, prepares it, and sends it.
-=======
             params=None, data=None, headers=None, cookies=None, files=None,
             auth=None, timeout=None, allow_redirects=True, proxies=None,
             hooks=None, stream=None, verify=None, cert=None, json=None):
-        """Constructs a :class:`Request <Request>`, prepares it and sends it.
->>>>>>> 56971482
+        """Constructs a :class:`Request <Request>`, prepares it, and sends it.
         Returns :class:`Response <Response>` object.
 
         :param method: method for the new :class:`Request` object.
@@ -714,9 +651,6 @@
         if history:
             r = history.pop()
 
-<<<<<<< HEAD
-        # Automatically download response body, if not in streaming mode.
-=======
         # If redirects aren't being followed, store the response on the Request for Response.next().
         if not allow_redirects:
             try:
@@ -724,7 +658,6 @@
             except StopIteration:
                 pass
 
->>>>>>> 56971482
         if not stream:
             r.content
 
