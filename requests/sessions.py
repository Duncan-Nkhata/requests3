--- conflicted
+++ resolved
@@ -120,12 +120,8 @@
             # Release the connection back into the pool.
             response.close()
 
-<<<<<<< HEAD
             location_url = response.headers['location']
             method = request.method
-=======
-            url = resp.headers['location']
->>>>>>> bca205e9
 
             # Handle redirection without scheme (see: RFC 1808 Section 4)
             if location_url.startswith('//'):
@@ -156,25 +152,7 @@
             if response.is_permanent_redirect and request.url != prepared_request.url:
                 self.redirect_cache[request.url] = prepared_request.url
 
-<<<<<<< HEAD
-            # http://tools.ietf.org/html/rfc7231#section-6.4.4
-            if (response.status_code == codes.see_other and method != 'HEAD'):
-                method = 'GET'
-
-            # Do what the browsers do, despite standards...
-            # First, turn 302s into GETs.
-            if response.status_code == codes.found and method != 'HEAD':
-                method = 'GET'
-
-            # Second, if a POST is responded to with a 301, turn it into a GET.
-            # This bizarre behaviour is explained in Issue 1704.
-            if response.status_code == codes.moved and method == 'POST':
-                method = 'GET'
-
-            prepared_request.method = method
-=======
             self.rebuild_method(prepared_request, resp)
->>>>>>> bca205e9
 
             # https://github.com/kennethreitz/requests/issues/1084
             if response.status_code not in (codes.temporary_redirect, codes.permanent_redirect):
@@ -595,27 +573,12 @@
         if isinstance(request, Request):
             raise ValueError('You can only send PreparedRequests.')
 
-<<<<<<< HEAD
-        # Automatically skip a redirect chain if we've already followed it before.
-        checked_urls = set()
-        while request.url in self.redirect_cache:
-            checked_urls.add(request.url)
-            new_url = self.redirect_cache.get(request.url)
-            if new_url in checked_urls:
-                break
-            request.url = new_url
-
-        # Set-up variables for resolve_redirects and dispatching of hooks.
-=======
-        # Set up variables needed for resolve_redirects and dispatching of hooks
->>>>>>> bca205e9
+        # Set up variables needed for resolve_redirects and dispatching of
+        # hooks
         allow_redirects = kwargs.pop('allow_redirects', True)
         stream = kwargs.get('stream')
         hooks = request.hooks
 
-<<<<<<< HEAD
-        # Get the appropriate adapter to use.
-=======
         # Resolve URL in redirect cache, if available.
         if allow_redirects:
             checked_urls = set()
@@ -627,7 +590,6 @@
                 request.url = new_url
 
         # Get the appropriate adapter to use
->>>>>>> bca205e9
         adapter = self.get_adapter(url=request.url)
 
         # Start time (approximately) of the request.
