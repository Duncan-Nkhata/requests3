# -*- coding: utf-8 -*-

"""
requests.session
~~~~~~~~~~~~~~~~

This module provides a Session object to manage and persist settings across
requests (cookies, auth, proxies).
"""
import os
import platform
import time
from collections import Mapping
from datetime import timedelta

from .auth import _basic_auth_str
<<<<<<< HEAD
from .compat import cookielib, OrderedDict, urljoin, urlparse, is_py3, str
=======
from .compat import cookielib, is_py3, OrderedDict, urljoin, urlparse
>>>>>>> ba63e50e
from .cookies import (
    cookiejar_from_dict, extract_cookies_to_jar, RequestsCookieJar, merge_cookies)
from .models import Request, PreparedRequest, DEFAULT_REDIRECT_LIMIT
from .hooks import default_hooks, dispatch_hook
from ._internal_utils import to_native_string
from .utils import to_key_val_list, default_headers
from .exceptions import (
    TooManyRedirects, InvalidScheme, ChunkedEncodingError,
    ConnectionError, ContentDecodingError, InvalidHeader)
from .packages.urllib3._collections import RecentlyUsedContainer
from .structures import CaseInsensitiveDict

from .adapters import HTTPAdapter

from .utils import (
    requote_uri, get_environ_proxies, get_netrc_auth, should_bypass_proxies,
    get_auth_from_url, is_valid_location, rewind_body
)

from .status_codes import codes

# formerly defined here, reexposed here for backward compatibility
from .models import REDIRECT_STATI

REDIRECT_CACHE_SIZE = 1000

# Preferred clock, based on which one is more accurate on a given system.
if platform.system() == 'Windows':
    try:  # Python 3.3+
        preferred_clock = time.perf_counter
    except AttributeError:  # Earlier than Python 3.
        preferred_clock = time.clock
else:
    preferred_clock = time.time


def merge_setting(request_setting, session_setting, dict_class=OrderedDict):
    """Determines appropriate setting for a given request, taking into account
    the explicit setting on that request, and the setting in the session. If a
    setting is a dictionary, they will be merged together using `dict_class`.
    """

    if session_setting is None:
        return request_setting

    if request_setting is None:
        return session_setting

    # Bypass if not a dictionary (e.g. verify)
    if not (
            isinstance(session_setting, Mapping) and
            isinstance(request_setting, Mapping)
    ):
        return request_setting

    merged_setting = dict_class(to_key_val_list(session_setting))
    merged_setting.update(to_key_val_list(request_setting))

    # Remove keys that are set to None. Extract keys first to avoid altering
    # the dictionary during iteration.
    none_keys = [k for (k, v) in merged_setting.items() if v is None]
    for key in none_keys:
        del merged_setting[key]

    return merged_setting


def merge_hooks(request_hooks, session_hooks, dict_class=OrderedDict):
    """Properly merges both requests and session hooks.

    This is necessary because when request_hooks == {'response': []}, the
    merge breaks Session hooks entirely.
    """
    if session_hooks is None or session_hooks.get('response') == []:
        return request_hooks

    if request_hooks is None or request_hooks.get('response') == []:
        return session_hooks

    return merge_setting(request_hooks, session_hooks, dict_class)


class SessionRedirectMixin(object):
    def get_redirect_target(self, response):
        """Receives a Response. Returns a redirect URI or ``None``"""
<<<<<<< HEAD
        if response.is_redirect:
            if not is_valid_location(response):
                raise InvalidHeader('Response contains multiple Location headers. '
                                    'Unable to perform redirect.')
            return response.headers['location']
=======
        if resp.is_redirect:
            location = resp.headers['location']
            # Currently the underlying http module on py3 decode headers
            # in latin1, but empirical evidence suggests that latin1 is very
            # rarely used with non-ASCII characters in HTTP headers.
            # It is more likely to get UTF8 header rather than latin1.
            # This causes incorrect handling of UTF8 encoded location headers.
            # To solve this, we re-encode the location in latin1.
            if is_py3:
                location = location.encode('latin1')
            return to_native_string(location, 'utf8')
>>>>>>> ba63e50e
        return None

    def resolve_redirects(self, response, request, stream=False, timeout=None,
                          verify=True, cert=None, proxies=None, **adapter_kwargs):
        """Given a Response, yields Responses until 'Location' header-based
        redirection ceases, or the Session.max_redirects limit has been
        reached.
        """

        history = [response] # keep track of history; seed it with the original response

        url = self.get_redirect_target(response)

        while url:
            prepared_request = request.copy()

            try:
                response.content  # Consume socket so it can be released
            except (ChunkedEncodingError, ConnectionError, ContentDecodingError, RuntimeError):
                response.raw.read(decode_content=False)

            if len(response.history) >= self.max_redirects:
                raise TooManyRedirects('Exceeded %s redirects.' % self.max_redirects, response=response)

            # Release the connection back into the pool.
            response.close()

            # Handle redirection without scheme (see: RFC 1808 Section 4)
            if url.startswith('//'):
<<<<<<< HEAD
                parsed_rurl = urlparse(response.url)
                location_url = '%s:%s' % (parsed_rurl.scheme, url)
=======
                parsed_rurl = urlparse(resp.url)
                url = '%s:%s' % (to_native_string(parsed_rurl.scheme), url)
>>>>>>> ba63e50e

            # The scheme should be lower case...
            parsed = urlparse(url)
            location_url = parsed.geturl()

            # On Python 3, the location header was decoded using Latin 1, but
            # urlparse in requote_uri will encode it with UTF-8 before quoting.
            # Because of this insanity, we need to fix it up ourselves by
            # sending the URL back to bytes ourselves.
            if is_py3 and isinstance(url, str):
                url = url.encode('latin1')

            # Facilitate relative 'location' headers, as allowed by RFC 7231.
            # (e.g. '/path/to/resource' instead of 'http://domain.tld/path/to/resource')
            # Compliant with RFC3986, we percent encode the url.
            if not parsed.netloc:
                url = urljoin(response.url, requote_uri(url))
            else:
                url = requote_uri(url)

            prepared_request.url = to_native_string(url)
            # Cache the url, unless it redirects to itself.
            if response.is_permanent_redirect and request.url != prepared_request.url:
                self.redirect_cache[request.url] = prepared_request.url

            method_changed = self.rebuild_method(prepared_request, response)

            # https://github.com/kennethreitz/requests/issues/2590
            # If method is changed to GET we need to remove body and associated headers.
            if method_changed and prepared_request.method == 'GET':
                # https://github.com/kennethreitz/requests/issues/3490
                purged_headers = ('Content-Length', 'Content-Type', 'Transfer-Encoding')
                for header in purged_headers:
                    prepared_request.headers.pop(header, None)
                prepared_request.body = None

            headers = prepared_request.headers
            try:
                del headers['Cookie']
            except KeyError:
                pass

            # Extract any cookies sent on the response to the cookiejar
            # in the new request. Because we've mutated our copied prepared
            # request, use the old one that we haven't yet touched.
            extract_cookies_to_jar(prepared_request._cookies, request, response.raw)
            merge_cookies(prepared_request._cookies, self.cookies)
            prepared_request.prepare_cookies(prepared_request._cookies)

            # Rebuild auth and proxy information.
            proxies = self.rebuild_proxies(prepared_request, proxies)
            self.rebuild_auth(prepared_request, response)

            # A failed tell() sets `_body_position` to `object()`. This non-None
            # value ensures `rewindable` will be True, allowing us to raise an
            # UnrewindableBodyError, instead of hanging the connection.
            rewindable = (
                prepared_request._body_position is not None and
                ('Content-Length' in headers or 'Transfer-Encoding' in headers)
            )

            # Attempt to rewind consumed file-like object.
            if rewindable:
                rewind_body(prepared_request)

            # Override the original request.
            request = prepared_request

            response = self.send(
                request,
                stream=stream,
                timeout=timeout,
                verify=verify,
                cert=cert,
                proxies=proxies,
                allow_redirects=False,
                **adapter_kwargs
            )
            # copy our history tracker into the response
            response.history = history[:]
            # append the new response to the history tracker for the next iteration
            history.append(response)

            extract_cookies_to_jar(self.cookies, prepared_request, response.raw)

            # extract redirect url, if any, for the next loop
            url = self.get_redirect_target(response)
            yield response

    def rebuild_auth(self, prepared_request, response):
        """When being redirected we may want to strip authentication from the
        request to avoid leaking credentials. This method intelligently
        removes
        and reapplies authentication where possible to avoid credential loss.
        """
        headers = prepared_request.headers
        url = prepared_request.url

        if 'Authorization' in headers:
            # If we get redirected to a new host, we should strip out any
            # authentication headers.
            original_parsed = urlparse(response.request.url)
            redirect_parsed = urlparse(url)

            if (original_parsed.hostname != redirect_parsed.hostname):
                del headers['Authorization']

        # .netrc might have more auth for us on our new host.
        new_auth = get_netrc_auth(url) if self.trust_env else None
        if new_auth is not None:
            prepared_request.prepare_auth(new_auth)

        return

    def rebuild_proxies(self, prepared_request, proxies):
        """This method re-evaluates the proxy configuration by
        considering the environment variables. If we are redirected to a
        URL covered by NO_PROXY, we strip the proxy configuration.
        Otherwise, we set missing proxy keys for this URL (in case they
        were stripped by a previous redirect).

        This method also replaces the Proxy-Authorization header where
        necessary.

        :rtype: dict
        """
        proxies = proxies if proxies is not None else {}
        headers = prepared_request.headers
        url = prepared_request.url
        scheme = urlparse(url).scheme
        new_proxies = proxies.copy()
        no_proxy = proxies.get('no_proxy')

        bypass_proxy = should_bypass_proxies(url, no_proxy=no_proxy)
        if self.trust_env and not bypass_proxy:
            environ_proxies = get_environ_proxies(url, no_proxy=no_proxy)

            proxy = environ_proxies.get(scheme, environ_proxies.get('all'))

            if proxy:
                new_proxies.setdefault(scheme, proxy)

        if 'Proxy-Authorization' in headers:
            del headers['Proxy-Authorization']

        try:
            username, password = get_auth_from_url(new_proxies[scheme])
        except KeyError:
            username, password = None, None

        if username and password:
            headers['Proxy-Authorization'] = _basic_auth_str(username, password)

        return new_proxies

    def rebuild_method(self, prepared_request, response):
        """When being redirected we may want to change the method of the request
        based on certain specs or browser behavior.

        :rtype bool:
        :return: boolean expressing if the method changed during rebuild.
        """
        method = original_method = prepared_request.method

        # http://tools.ietf.org/html/rfc7231#section-6.4.4
        if response.status_code == codes.see_other and method != 'HEAD':
            method = 'GET'

        # If a POST is responded to with a 301 or 302, turn it into a GET. This has
        # become a common pattern in browsers and was introduced into later versions
        # of HTTP RFCs. While some browsers transform other methods to GET, little of
        # that has been standardized. For that reason, we're using curl as a model
        # which only supports POST->GET.
        if response.status_code in (codes.found, codes.moved) and method == 'POST':
            method = 'GET'

        prepared_request.method = method
        return method != original_method


class Session(SessionRedirectMixin):
    """A Requests session.

    Provides cookie persistence, connection-pooling, and configuration.

    Basic Usage::

      >>> import requests
      >>> s = requests.Session()
      >>> s.get('http://httpbin.org/get')
      <Response [200]>

    Or as a context manager::

      >>> with requests.Session() as s:
      >>>     s.get('http://httpbin.org/get')
      <Response [200]>
    """

    __attrs__ = [
        'headers', 'cookies', 'auth', 'proxies', 'hooks', 'params', 'verify',
        'cert', 'prefetch', 'adapters', 'stream', 'trust_env',
        'max_redirects',
    ]

    def __init__(self):

        #: A case-insensitive dictionary of headers to be sent on each
        #: :class:`Request <Request>` sent from this
        #: :class:`Session <Session>`.
        self.headers = default_headers()

        #: Default Authentication tuple or object to attach to
        #: :class:`Request <Request>`.
        self.auth = None

        #: Dictionary mapping protocol or protocol and host to the URL of the proxy
        #: (e.g. {'http': 'foo.bar:3128', 'http://host.name': 'foo.bar:4012'}) to
        #: be used on each :class:`Request <Request>`.
        self.proxies = {}

        #: Event-handling hooks.
        self.hooks = default_hooks()

        #: Dictionary of querystring data to attach to each
        #: :class:`Request <Request>`. The dictionary values may be lists for
        #: representing multivalued query parameters.
        self.params = {}

        #: Stream response content default.
        self.stream = False

        #: SSL Verification default.
        self.verify = True

        #: SSL client certificate default, if String, path to ssl client
        #: cert file (.pem). If Tuple, ('cert', 'key') pair.
        self.cert = None

        #: Maximum number of redirects allowed. If the request exceeds this
        #: limit, a :class:`TooManyRedirects` exception is raised.
        #: This defaults to requests.models.DEFAULT_REDIRECT_LIMIT, which is
        #: 30.
        self.max_redirects = DEFAULT_REDIRECT_LIMIT

        #: Trust environment settings for proxy configuration, default
        #: authentication and similar.
        self.trust_env = True

        #: A CookieJar containing all currently outstanding cookies set on this
        #: session. By default it is a
        #: :class:`RequestsCookieJar <requests.cookies.RequestsCookieJar>`, but
        #: may be any other ``cookielib.CookieJar`` compatible object.
        self.cookies = cookiejar_from_dict({})

        # Default connection adapters.
        self.adapters = OrderedDict()
        self.mount('https://', HTTPAdapter())
        self.mount('http://', HTTPAdapter())

        # Only store 1000 redirects to prevent using infinite memory
        self.redirect_cache = RecentlyUsedContainer(REDIRECT_CACHE_SIZE)

    def __enter__(self):
        return self

    def __exit__(self, *args):
        self.close()

    def prepare_request(self, request):
        """Constructs a :class:`PreparedRequest <PreparedRequest>` for
        transmission and returns it. The :class:`PreparedRequest` has settings
        merged from the :class:`Request <Request>` instance and those of the
        :class:`Session`.

        :param request: :class:`Request` instance to prepare with this
            Session's settings.
        :rtype: requests.PreparedRequest
        """
        cookies = request.cookies or {}

        # Bootstrap CookieJar.
        if not isinstance(cookies, cookielib.CookieJar):
            cookies = cookiejar_from_dict(cookies)

        # Merge with session cookies
        merged_cookies = merge_cookies(
            merge_cookies(RequestsCookieJar(), self.cookies), cookies)

        # Set environment's basic authentication if not explicitly set.
        auth = request.auth
        if self.trust_env and not auth and not self.auth:
            auth = get_netrc_auth(request.url)

        p = PreparedRequest()
        p.prepare(
            method=request.method.upper(),
            url=request.url,
            files=request.files,
            data=request.data,
            json=request.json,
            headers=merge_setting(request.headers, self.headers, dict_class=CaseInsensitiveDict),
            params=merge_setting(request.params, self.params),
            auth=merge_setting(auth, self.auth),
            cookies=merged_cookies,
            hooks=merge_hooks(request.hooks, self.hooks),
        )
        return p

    def request(self, method, url,
        params=None,
        data=None,
        headers=None,
        cookies=None,
        files=None,
        auth=None,
        timeout=None,
        allow_redirects=True,
        proxies=None,
        hooks=None,
        stream=None,
        verify=None,
        cert=None,
        json=None):
        """Constructs a :class:`Request <Request>`, prepares it, and sends it.
        Returns :class:`Response <Response>` object.

        :param method: method for the new :class:`Request` object.
        :param url: URL for the new :class:`Request` object.
        :param params: (optional) Dictionary or bytes to be sent in the query
            string for the :class:`Request`.
        :param data: (optional) Dictionary, bytes, or file-like object to send
            in the body of the :class:`Request`.
        :param json: (optional) json to send in the body of the
            :class:`Request`.
        :param headers: (optional) Dictionary of HTTP Headers to send with the
            :class:`Request`.
        :param cookies: (optional) Dict or CookieJar object to send with the
            :class:`Request`.
        :param files: (optional) Dictionary of ``'filename': file-like-objects``
            for multipart encoding upload.
        :param auth: (optional) Auth tuple or callable to enable
            Basic/Digest/Custom HTTP Auth.
        :param timeout: (optional) How long to wait for the server to send
            data before giving up, as a float, or a :ref:`(connect timeout,
            read timeout) <timeouts>` tuple.
        :type timeout: float or tuple
        :param allow_redirects: (optional) Set to True by default.
        :type allow_redirects: bool
        :param proxies: (optional) Dictionary mapping protocol or protocol and
            hostname to the URL of the proxy.
        :param stream: (optional) whether to immediately download the response
            content. Defaults to ``False``.
        :param verify: (optional) Either a boolean, in which case it controls whether we verify
            the server's TLS certificate, or a string, in which case it must be a path
            to a CA bundle to use. Defaults to ``True``.
        :param cert: (optional) if String, path to ssl client cert file (.pem).
            If Tuple, ('cert', 'key') pair.
        :rtype: requests.Response
        """
        # Create the Request.
        req = Request(
            method = method.upper(),
            url = url,
            headers = headers,
            files = files,
            data = data or {},
            json = json,
            params = params or {},
            auth = auth,
            cookies = cookies,
            hooks = hooks,
        )
        prep = self.prepare_request(req)

        proxies = proxies or {}

        settings = self.merge_environment_settings(
            prep.url, proxies, stream, verify, cert
        )

        # Send the request.
        send_kwargs = {
            'timeout': timeout,
            'allow_redirects': allow_redirects,
        }
        send_kwargs.update(settings)
        resp = self.send(prep, **send_kwargs)

        return resp

    def get(self, url, **kwargs):
        r"""Sends a GET request. Returns :class:`Response` object.

        :param url: URL for the new :class:`Request` object.
        :param \*\*kwargs: Optional arguments that ``request`` takes.
        :rtype: requests.Response
        """

        kwargs.setdefault('allow_redirects', True)
        return self.request('GET', url, **kwargs)

    def options(self, url, **kwargs):
        r"""Sends a OPTIONS request. Returns :class:`Response` object.

        :param url: URL for the new :class:`Request` object.
        :param \*\*kwargs: Optional arguments that ``request`` takes.
        :rtype: requests.Response
        """

        kwargs.setdefault('allow_redirects', True)
        return self.request('OPTIONS', url, **kwargs)

    def head(self, url, **kwargs):
        r"""Sends a HEAD request. Returns :class:`Response` object.

        :param url: URL for the new :class:`Request` object.
        :param \*\*kwargs: Optional arguments that ``request`` takes.
        :rtype: requests.Response
        """

        kwargs.setdefault('allow_redirects', False)
        return self.request('HEAD', url, **kwargs)

    def post(self, url, data=None, json=None, **kwargs):
        r"""Sends a POST request. Returns :class:`Response` object.

        :param url: URL for the new :class:`Request` object.
        :param data: (optional) Dictionary, bytes, or file-like object to send in the body of the :class:`Request`.
        :param json: (optional) json to send in the body of the :class:`Request`.
        :param \*\*kwargs: Optional arguments that ``request`` takes.
        :rtype: requests.Response
        """

        return self.request('POST', url, data=data, json=json, **kwargs)

    def put(self, url, data=None, **kwargs):
        r"""Sends a PUT request. Returns :class:`Response` object.

        :param url: URL for the new :class:`Request` object.
        :param data: (optional) Dictionary, bytes, or file-like object to send in the body of the :class:`Request`.
        :param \*\*kwargs: Optional arguments that ``request`` takes.
        :rtype: requests.Response
        """

        return self.request('PUT', url, data=data, **kwargs)

    def patch(self, url, data=None, **kwargs):
        r"""Sends a PATCH request. Returns :class:`Response` object.

        :param url: URL for the new :class:`Request` object.
        :param data: (optional) Dictionary, bytes, or file-like object to send in the body of the :class:`Request`.
        :param \*\*kwargs: Optional arguments that ``request`` takes.
        :rtype: requests.Response
        """

        return self.request('PATCH', url,  data=data, **kwargs)

    def delete(self, url, **kwargs):
        r"""Sends a DELETE request. Returns :class:`Response` object.

        :param url: URL for the new :class:`Request` object.
        :param \*\*kwargs: Optional arguments that ``request`` takes.
        :rtype: requests.Response
        """

        return self.request('DELETE', url, **kwargs)

    def send(self, request, **kwargs):
        """
        Send a given PreparedRequest.

        :rtype: requests.Response
        """
        # Set defaults that the hooks can utilize to ensure they always have
        # the correct parameters to reproduce the previous request.
        kwargs.setdefault('stream', self.stream)
        kwargs.setdefault('verify', self.verify)
        kwargs.setdefault('cert', self.cert)
        kwargs.setdefault('proxies', self.proxies)

        # It's possible that users might accidentally send a Request object.
        # Guard against that specific failure case.
        if isinstance(request, Request):
            raise ValueError('You can only send PreparedRequests.')

        # Set up variables needed for resolve_redirects and dispatching of
        # hooks
        allow_redirects = kwargs.pop('allow_redirects', True)
        stream = kwargs.get('stream')
        hooks = request.hooks

        # Resolve URL in redirect cache, if available.
        if allow_redirects:
            checked_urls = set()
            while request.url in self.redirect_cache:
                checked_urls.add(request.url)
                new_url = self.redirect_cache.get(request.url)
                if new_url in checked_urls:
                    break
                request.url = new_url

        # Get the appropriate adapter to use
        adapter = self.get_adapter(url=request.url)

<<<<<<< HEAD
        # Start time (approximately) of the request.
        start = datetime.utcnow()
=======
        # Start time (approximately) of the request
        start = preferred_clock()
>>>>>>> ba63e50e

        # Send the request
        r = adapter.send(request, **kwargs)

<<<<<<< HEAD
        # Total elapsed time of the request (approximately).
        r.elapsed = datetime.utcnow() - start
=======
        # Total elapsed time of the request (approximately)
        elapsed = preferred_clock() - start
        r.elapsed = timedelta(seconds=elapsed)
>>>>>>> ba63e50e

        # Response manipulation hooks.
        r = dispatch_hook('response', hooks, r, **kwargs)

        # Persist cookies
        if r.history:

            # If the hooks create history then we want those cookies too
            for resp in r.history:
                extract_cookies_to_jar(self.cookies, resp.request, resp.raw)

        extract_cookies_to_jar(self.cookies, request, r.raw)

        # Redirect resolving generator.
        gen = self.resolve_redirects(r, request, **kwargs)

        # Resolve redirects, if allowed.
        history = [resp for resp in gen] if allow_redirects else []

        # If there is a history, replace ``r`` with the last response
        if history:
            r = history.pop()

        # Automatically download response body, if not in streaming mode.
        if not stream:
            r.content

        return r

    def merge_environment_settings(self, url, proxies, stream, verify, cert):
        """
        Check the environment and merge it with some settings.

        :rtype: dict
        """
        # Merge all the kwargs except for proxies.
        stream = merge_setting(stream, self.stream)
        verify = merge_setting(verify, self.verify)
        cert = merge_setting(cert, self.cert)
        # Gather clues from the surrounding environment.
        # We do this after merging the Session values to make sure we don't
        # accidentally exclude them.
        if self.trust_env:
            # Look for requests environment configuration and be compatible
            # with cURL.
            if verify is True or verify is None:
                verify = (os.environ.get('REQUESTS_CA_BUNDLE') or
                          os.environ.get('CURL_CA_BUNDLE') or
                          verify)

        # Now we handle proxies.
        # Proxies need to be built up backwards. This is because None values
        # can delete proxy information, which can then be re-added by a more
        # specific layer. So we begin by getting the environment's proxies,
        # then add the Session, then add the request.
        no_proxy = proxies.get('no_proxy') if proxies is not None else None
        if no_proxy is None:
            no_proxy = self.proxies.get('no_proxy')

        env_proxies = {}

        if self.trust_env:
            env_proxies = get_environ_proxies(url, no_proxy=no_proxy) or {}

        new_proxies = merge_setting(self.proxies, env_proxies)
        proxies = merge_setting(proxies, new_proxies)

        return {'verify': verify, 'proxies': proxies, 'stream': stream,
                'cert': cert}

    def get_adapter(self, url):
        """
        Returns the appropriate connection adapter for the given URL.

        :rtype: requests.adapters.BaseAdapter
        """
        for (prefix, adapter) in self.adapters.items():

            if url.lower().startswith(prefix):
                return adapter

        # Nothing matches :-/
        raise InvalidScheme("No connection adapters were found for '%s'" % url)

    def close(self):
        """Closes all adapters and, as such, the Session."""
        for v in self.adapters.values():
            v.close()

    def mount(self, prefix, adapter):
        """Registers a connection adapter to a prefix.

        Adapters are sorted in descending order by key length.
        """
        self.adapters[prefix] = adapter
        keys_to_move = [k for k in self.adapters if len(k) < len(prefix)]

        for key in keys_to_move:
            self.adapters[key] = self.adapters.pop(key)

    def __getstate__(self):
        state = dict((attr, getattr(self, attr, None)) for attr in self.__attrs__)
        state['redirect_cache'] = dict(self.redirect_cache)
        return state

    def __setstate__(self, state):
        redirect_cache = state.pop('redirect_cache', {})
        for attr, value in state.items():
            setattr(self, attr, value)

        self.redirect_cache = RecentlyUsedContainer(REDIRECT_CACHE_SIZE)
        for redirect, to in redirect_cache.items():
            self.redirect_cache[redirect] = to


def session():
    """
    Returns a :class:`Session` for context-management.

    :rtype: Session
    """

    return Session()<|MERGE_RESOLUTION|>--- conflicted
+++ resolved
@@ -14,11 +14,7 @@
 from datetime import timedelta
 
 from .auth import _basic_auth_str
-<<<<<<< HEAD
 from .compat import cookielib, OrderedDict, urljoin, urlparse, is_py3, str
-=======
-from .compat import cookielib, is_py3, OrderedDict, urljoin, urlparse
->>>>>>> ba63e50e
 from .cookies import (
     cookiejar_from_dict, extract_cookies_to_jar, RequestsCookieJar, merge_cookies)
 from .models import Request, PreparedRequest, DEFAULT_REDIRECT_LIMIT
@@ -104,15 +100,12 @@
 class SessionRedirectMixin(object):
     def get_redirect_target(self, response):
         """Receives a Response. Returns a redirect URI or ``None``"""
-<<<<<<< HEAD
         if response.is_redirect:
             if not is_valid_location(response):
                 raise InvalidHeader('Response contains multiple Location headers. '
                                     'Unable to perform redirect.')
-            return response.headers['location']
-=======
-        if resp.is_redirect:
-            location = resp.headers['location']
+
+            location = response.headers['location']
             # Currently the underlying http module on py3 decode headers
             # in latin1, but empirical evidence suggests that latin1 is very
             # rarely used with non-ASCII characters in HTTP headers.
@@ -122,7 +115,6 @@
             if is_py3:
                 location = location.encode('latin1')
             return to_native_string(location, 'utf8')
->>>>>>> ba63e50e
         return None
 
     def resolve_redirects(self, response, request, stream=False, timeout=None,
@@ -134,9 +126,9 @@
 
         history = [response] # keep track of history; seed it with the original response
 
-        url = self.get_redirect_target(response)
-
-        while url:
+        location_url = self.get_redirect_target(response)
+
+        while location_url:
             prepared_request = request.copy()
 
             try:
@@ -151,35 +143,23 @@
             response.close()
 
             # Handle redirection without scheme (see: RFC 1808 Section 4)
-            if url.startswith('//'):
-<<<<<<< HEAD
+            if location_url.startswith('//'):
                 parsed_rurl = urlparse(response.url)
-                location_url = '%s:%s' % (parsed_rurl.scheme, url)
-=======
-                parsed_rurl = urlparse(resp.url)
-                url = '%s:%s' % (to_native_string(parsed_rurl.scheme), url)
->>>>>>> ba63e50e
+                location_url = '%s:%s' % (to_native_string(parsed_rurl.scheme), location_url)
 
             # The scheme should be lower case...
-            parsed = urlparse(url)
+            parsed = urlparse(location_url)
             location_url = parsed.geturl()
-
-            # On Python 3, the location header was decoded using Latin 1, but
-            # urlparse in requote_uri will encode it with UTF-8 before quoting.
-            # Because of this insanity, we need to fix it up ourselves by
-            # sending the URL back to bytes ourselves.
-            if is_py3 and isinstance(url, str):
-                url = url.encode('latin1')
 
             # Facilitate relative 'location' headers, as allowed by RFC 7231.
             # (e.g. '/path/to/resource' instead of 'http://domain.tld/path/to/resource')
             # Compliant with RFC3986, we percent encode the url.
             if not parsed.netloc:
-                url = urljoin(response.url, requote_uri(url))
+                location_url = urljoin(response.url, requote_uri(location_url))
             else:
-                url = requote_uri(url)
-
-            prepared_request.url = to_native_string(url)
+                location_url = requote_uri(location_url)
+
+            prepared_request.url = to_native_string(location_url)
             # Cache the url, unless it redirects to itself.
             if response.is_permanent_redirect and request.url != prepared_request.url:
                 self.redirect_cache[request.url] = prepared_request.url
@@ -245,7 +225,7 @@
             extract_cookies_to_jar(self.cookies, prepared_request, response.raw)
 
             # extract redirect url, if any, for the next loop
-            url = self.get_redirect_target(response)
+            location_url = self.get_redirect_target(response)
             yield response
 
     def rebuild_auth(self, prepared_request, response):
@@ -664,25 +644,15 @@
         # Get the appropriate adapter to use
         adapter = self.get_adapter(url=request.url)
 
-<<<<<<< HEAD
-        # Start time (approximately) of the request.
-        start = datetime.utcnow()
-=======
         # Start time (approximately) of the request
         start = preferred_clock()
->>>>>>> ba63e50e
 
         # Send the request
         r = adapter.send(request, **kwargs)
 
-<<<<<<< HEAD
-        # Total elapsed time of the request (approximately).
-        r.elapsed = datetime.utcnow() - start
-=======
         # Total elapsed time of the request (approximately)
         elapsed = preferred_clock() - start
         r.elapsed = timedelta(seconds=elapsed)
->>>>>>> ba63e50e
 
         # Response manipulation hooks.
         r = dispatch_hook('response', hooks, r, **kwargs)
