# -*- coding: utf-8 -*-

"""
requests.models
~~~~~~~~~~~~~~~

This module contains the primary objects that power Requests.
"""

import collections
import datetime

from io import BytesIO, UnsupportedOperation
from .hooks import default_hooks
from .structures import CaseInsensitiveDict

from .auth import HTTPBasicAuth
from .cookies import cookiejar_from_dict, get_cookie_header, _copy_cookie_jar
from .packages.urllib3.fields import RequestField
from .packages.urllib3.filepost import encode_multipart_formdata
from .packages.urllib3.util import parse_url
from .packages.urllib3.exceptions import (
    DecodeError, ReadTimeoutError, ProtocolError, LocationParseError)
from .exceptions import (
    HTTPError, MissingSchema, InvalidURL, ChunkedEncodingError,
    ContentDecodingError, ConnectionError, StreamConsumedError)
from .utils import (
    guess_filename, get_auth_from_url, requote_uri,
    stream_decode_response_unicode, to_key_val_list, parse_header_links,
    iter_slices, guess_json_utf, super_len, to_native_string)
from .compat import (
    cookielib, urlunparse, urlsplit, urlencode, str, bytes, StringIO,
    is_py2, chardet, builtin_str, basestring)
from .compat import json as complexjson
from .status_codes import codes

#: The set of HTTP status codes that indicate an automatically
#: processable redirect.
REDIRECT_STATI = (
    codes.moved,              # 301
    codes.found,              # 302
    codes.other,              # 303
    codes.temporary_redirect, # 307
    codes.permanent_redirect, # 308
)

DEFAULT_REDIRECT_LIMIT = 30
CONTENT_CHUNK_SIZE = 10 * 1024
ITER_CHUNK_SIZE = 512


class RequestEncodingMixin(object):
    @property
    def path_url(self):
        """Build the path URL to use."""

        url = []

        p = urlsplit(self.url)

        path = p.path
        if not path:
            path = '/'

        url.append(path)

        query = p.query
        if query:
            url.append('?')
            url.append(query)

        return ''.join(url)

    @staticmethod
    def _encode_params(data):
        """Encode parameters in a piece of data.

        Will successfully encode parameters when passed as a dict or a list of
        2-tuples. Order is retained if data is a list of 2-tuples but arbitrary
        if parameters are supplied as a dict.
        """

        if isinstance(data, (str, bytes)):
            return data
        elif hasattr(data, 'read'):
            return data
        elif hasattr(data, '__iter__'):
            result = []
            for k, vs in to_key_val_list(data):
                if isinstance(vs, basestring) or not hasattr(vs, '__iter__'):
                    vs = [vs]
                for v in vs:
                    if v is not None:
                        result.append(
                            (k.encode('utf-8') if isinstance(k, str) else k,
                             v.encode('utf-8') if isinstance(v, str) else v))
            return urlencode(result, doseq=True)
        else:
            return data

    @staticmethod
    def _encode_files(files, data):
        """Build the body for a multipart/form-data request.

        Will successfully encode files when passed as a dict or a list of
        2-tuples. Order is retained if data is a list of 2-tuples but arbitrary
        if parameters are supplied as a dict.

        """
        if (not files):
            raise ValueError("Files must be provided.")
        elif isinstance(data, basestring):
            raise ValueError("Data must not be a string.")

        new_fields = []
        fields = to_key_val_list(data or {})
        files = to_key_val_list(files or {})

        for field, val in fields:
            if isinstance(val, basestring) or not hasattr(val, '__iter__'):
                val = [val]
            for v in val:
                if v is not None:
                    # Don't call str() on bytestrings: in Py3 it all goes wrong.
                    if not isinstance(v, bytes):
                        v = str(v)

                    new_fields.append(
                        (field.decode('utf-8') if isinstance(field, bytes) else field,
                         v.encode('utf-8') if isinstance(v, str) else v))

        for (k, v) in files:
            # support for explicit filename
            ft = None
            fh = None
            if isinstance(v, (tuple, list)):
                if len(v) == 2:
                    fn, fp = v
                elif len(v) == 3:
                    fn, fp, ft = v
                else:
                    fn, fp, ft, fh = v
            else:
                fn = guess_filename(v) or k
                fp = v

            if isinstance(fp, (str, bytes, bytearray)):
                fdata = fp
            else:
                fdata = fp.read()

            rf = RequestField(name=k, data=fdata, filename=fn, headers=fh)
            rf.make_multipart(content_type=ft)
            new_fields.append(rf)

        body, content_type = encode_multipart_formdata(new_fields)

        return body, content_type


class RequestHooksMixin(object):
    def register_hook(self, event, hook):
        """Properly register a hook."""

        if event not in self.hooks:
            raise ValueError('Unsupported event specified, with event name "%s"' % (event))

        if isinstance(hook, collections.Callable):
            self.hooks[event].append(hook)
        elif hasattr(hook, '__iter__'):
            self.hooks[event].extend(h for h in hook if isinstance(h, collections.Callable))

    def deregister_hook(self, event, hook):
        """Deregister a previously registered hook.
        Returns True if the hook existed, False if not.
        """

        try:
            self.hooks[event].remove(hook)
            return True
        except ValueError:
            return False


class Request(RequestHooksMixin):
    """A user-created :class:`Request <Request>` object.

    Used to prepare a :class:`PreparedRequest <PreparedRequest>`, which is sent to the server.

    :param method: HTTP method to use.
    :param url: URL to send.
    :param headers: dictionary of headers to send.
    :param files: dictionary of {filename: fileobject} files to multipart upload.
    :param data: the body to attach to the request. If a dictionary is provided, form-encoding will take place.
    :param json: json for the body to attach to the request (if files or data is not specified).
    :param params: dictionary of URL parameters to append to the URL.
    :param auth: Auth handler or (user, pass) tuple.
    :param cookies: dictionary or CookieJar of cookies to attach to this request.
    :param hooks: dictionary of callback hooks, for internal usage.

    Usage::

      >>> import requests
      >>> req = requests.Request('GET', 'http://httpbin.org/get')
      >>> req.prepare()
      <PreparedRequest [GET]>

    """
    def __init__(self, method=None, url=None, headers=None, files=None,
        data=None, params=None, auth=None, cookies=None, hooks=None, json=None):

        # Default empty dicts for dict params.
        data = [] if data is None else data
        files = [] if files is None else files
        headers = {} if headers is None else headers
        params = {} if params is None else params
        hooks = {} if hooks is None else hooks

        self.hooks = default_hooks()
        for (k, v) in list(hooks.items()):
            self.register_hook(event=k, hook=v)

        self.method = method
        self.url = url
        self.headers = headers
        self.files = files
        self.data = data
        self.json = json
        self.params = params
        self.auth = auth
        self.cookies = cookies

    def __repr__(self):
        return '<Request [%s]>' % (self.method)

    def prepare(self):
        """Constructs a :class:`PreparedRequest <PreparedRequest>` for transmission and returns it."""
        p = PreparedRequest()
        p.prepare(
            method=self.method,
            url=self.url,
            headers=self.headers,
            files=self.files,
            data=self.data,
            json=self.json,
            params=self.params,
            auth=self.auth,
            cookies=self.cookies,
            hooks=self.hooks,
        )
        return p


class PreparedRequest(RequestEncodingMixin, RequestHooksMixin):
    """The fully mutable :class:`PreparedRequest <PreparedRequest>` object,
    containing the exact bytes that will be sent to the server.

    Generated from either a :class:`Request <Request>` object or manually.

    Usage::

      >>> import requests
      >>> req = requests.Request('GET', 'http://httpbin.org/get')
      >>> r = req.prepare()
      <PreparedRequest [GET]>

      >>> s = requests.Session()
      >>> s.send(r)
      <Response [200]>

    """

    def __init__(self):
        #: HTTP verb to send to the server.
        self.method = None
        #: HTTP URL to send the request to.
        self.url = None
        #: dictionary of HTTP headers.
        self.headers = None
        # The `CookieJar` used to create the Cookie header will be stored here
        # after prepare_cookies is called
        self._cookies = None
        #: request body to send to the server.
        self.body = None
        #: dictionary of callback hooks, for internal usage.
        self.hooks = default_hooks()

    def prepare(self, method=None, url=None, headers=None, files=None,
        data=None, params=None, auth=None, cookies=None, hooks=None, json=None):
        """Prepares the entire request with the given parameters."""

        self.prepare_method(method)
        self.prepare_url(url, params)
        self.prepare_headers(headers)
        self.prepare_cookies(cookies)
        self.prepare_body(data, files, json)
        self.prepare_auth(auth, url)

        # Note that prepare_auth must be last to enable authentication schemes
        # such as OAuth to work on a fully prepared request.

        # This MUST go after prepare_auth. Authenticators could add a hook
        self.prepare_hooks(hooks)

    def __repr__(self):
        return '<PreparedRequest [%s]>' % (self.method)

    def copy(self):
        p = PreparedRequest()
        p.method = self.method
        p.url = self.url
        p.headers = self.headers.copy() if self.headers is not None else None
        p._cookies = _copy_cookie_jar(self._cookies)
        p.body = self.body
        p.hooks = self.hooks
        return p

    def prepare_method(self, method):
        """Prepares the given HTTP method."""
        self.method = method
<<<<<<< HEAD
        if self.method is not None:
            self.method = to_native_string(self.method.upper())
=======
        if self.method is None:
            raise ValueError('Request method cannot be "None"')
        self.method = to_native_string(self.method).upper()
>>>>>>> 8c4d4f1a

    def prepare_url(self, url, params):
        """Prepares the given HTTP URL."""
        #: Accept objects that have string representations.
        #: We're unable to blindly call unicode/str functions
        #: as this will include the bytestring indicator (b'')
        #: on python 3.x.
        #: https://github.com/kennethreitz/requests/pull/2238
        if isinstance(url, bytes):
            url = url.decode('utf8')
        else:
            url = unicode(url) if is_py2 else str(url)

        # Don't do any URL preparation for non-HTTP schemes like `mailto`,
        # `data` etc to work around exceptions from `url_parse`, which
        # handles RFC 3986 only.
        if ':' in url and not url.lower().startswith('http'):
            self.url = url
            return

        # Support for unicode domain names and paths.
        try:
            scheme, auth, host, port, path, query, fragment = parse_url(url)
        except LocationParseError as e:
            raise InvalidURL(*e.args)

        if not scheme:
            error = ("Invalid URL {0!r}: No schema supplied. Perhaps you meant http://{0}?")
            error = error.format(to_native_string(url, 'utf8'))

            raise MissingSchema(error)

        if not host:
            raise InvalidURL("Invalid URL %r: No host supplied" % url)

        # Only want to apply IDNA to the hostname
        try:
            host = host.encode('idna').decode('utf-8')
        except UnicodeError:
            raise InvalidURL('URL has an invalid label.')

        # Carefully reconstruct the network location
        netloc = auth or ''
        if netloc:
            netloc += '@'
        netloc += host
        if port:
            netloc += ':' + str(port)

        # Bare domains aren't valid URLs.
        if not path:
            path = '/'

        if is_py2:
            if isinstance(scheme, str):
                scheme = scheme.encode('utf-8')
            if isinstance(netloc, str):
                netloc = netloc.encode('utf-8')
            if isinstance(path, str):
                path = path.encode('utf-8')
            if isinstance(query, str):
                query = query.encode('utf-8')
            if isinstance(fragment, str):
                fragment = fragment.encode('utf-8')

        if isinstance(params, (str, bytes)):
            params = to_native_string(params)

        enc_params = self._encode_params(params)
        if enc_params:
            if query:
                query = '%s&%s' % (query, enc_params)
            else:
                query = enc_params

        url = requote_uri(urlunparse([scheme, netloc, path, None, query, fragment]))
        self.url = url

    def prepare_headers(self, headers):
        """Prepares the given HTTP headers."""

        if headers:
            self.headers = CaseInsensitiveDict((to_native_string(name), value) for name, value in headers.items())
        else:
            self.headers = CaseInsensitiveDict()

    def prepare_body(self, data, files, json=None):
        """Prepares the given HTTP body data."""

        # Check if file, fo, generator, iterator.
        # If not, run through normal process.

        # Nottin' on you.
        body = None
        content_type = None
        length = None

        if not data and json is not None:
            content_type = 'application/json'
            body = complexjson.dumps(json)

        is_stream = all([
            hasattr(data, '__iter__'),
            not isinstance(data, (basestring, list, tuple, dict))
        ])

        try:
            length = super_len(data)
        except (TypeError, AttributeError, UnsupportedOperation):
            length = None

        if is_stream:
            body = data

            if files:
                raise NotImplementedError('Streamed bodies and files are mutually exclusive.')

            if length:
                self.headers['Content-Length'] = builtin_str(length)
            else:
                self.headers['Transfer-Encoding'] = 'chunked'
        else:
            # Multi-part file uploads.
            if files:
                (body, content_type) = self._encode_files(files, data)
            else:
                if data:
                    body = self._encode_params(data)
                    if isinstance(data, basestring) or hasattr(data, 'read'):
                        content_type = None
                    else:
                        content_type = 'application/x-www-form-urlencoded'

            self.prepare_content_length(body)

            # Add content-type if it wasn't explicitly provided.
            if content_type and ('content-type' not in self.headers):
                self.headers['Content-Type'] = content_type

        self.body = body

    def prepare_content_length(self, body):
        if hasattr(body, 'seek') and hasattr(body, 'tell'):
            body.seek(0, 2)
            self.headers['Content-Length'] = builtin_str(body.tell())
            body.seek(0, 0)
        elif body is not None:
            l = super_len(body)
            if l:
                self.headers['Content-Length'] = builtin_str(l)
        elif (self.method not in ('GET', 'HEAD')) and (self.headers.get('Content-Length') is None):
            self.headers['Content-Length'] = '0'

    def prepare_auth(self, auth, url=''):
        """Prepares the given HTTP auth data."""

        # If no Auth is explicitly provided, extract it from the URL first.
        if auth is None:
            url_auth = get_auth_from_url(self.url)
            auth = url_auth if any(url_auth) else None

        if auth:
            if isinstance(auth, tuple) and len(auth) == 2:
                # special-case basic HTTP auth
                auth = HTTPBasicAuth(*auth)

            # Allow auth to make its changes.
            r = auth(self)

            # Update self to reflect the auth changes.
            self.__dict__.update(r.__dict__)

            # Recompute Content-Length
            self.prepare_content_length(self.body)

    def prepare_cookies(self, cookies):
        """Prepares the given HTTP cookie data.

        This function eventually generates a ``Cookie`` header from the
        given cookies using cookielib. Due to cookielib's design, the header
        will not be regenerated if it already exists, meaning this function
        can only be called once for the life of the
        :class:`PreparedRequest <PreparedRequest>` object. Any subsequent calls
        to ``prepare_cookies`` will have no actual effect, unless the "Cookie"
        header is removed beforehand."""

        if isinstance(cookies, cookielib.CookieJar):
            self._cookies = cookies
        else:
            self._cookies = cookiejar_from_dict(cookies)

        cookie_header = get_cookie_header(self._cookies, self)
        if cookie_header is not None:
            self.headers['Cookie'] = cookie_header

    def prepare_hooks(self, hooks):
        """Prepares the given hooks."""
        # hooks can be passed as None to the prepare method and to this
        # method. To prevent iterating over None, simply use an empty list
        # if hooks is False-y
        hooks = hooks or []
        for event in hooks:
            self.register_hook(event, hooks[event])


class Response(object):
    """The :class:`Response <Response>` object, which contains a
    server's response to an HTTP request.
    """

    __attrs__ = [
        '_content', 'status_code', 'headers', 'url', 'history',
        'encoding', 'reason', 'cookies', 'elapsed', 'request'
    ]

    def __init__(self):
        super(Response, self).__init__()

        self._content = False
        self._content_consumed = False

        #: Integer Code of responded HTTP Status, e.g. 404 or 200.
        self.status_code = None

        #: Case-insensitive Dictionary of Response Headers.
        #: For example, ``headers['content-encoding']`` will return the
        #: value of a ``'Content-Encoding'`` response header.
        self.headers = CaseInsensitiveDict()

        #: File-like object representation of response (for advanced usage).
        #: Use of ``raw`` requires that ``stream=True`` be set on the request.
        # This requirement does not apply for use internally to Requests.
        self.raw = None

        #: Final URL location of Response.
        self.url = None

        #: Encoding to decode with when accessing r.text.
        self.encoding = None

        #: A list of :class:`Response <Response>` objects from
        #: the history of the Request. Any redirect responses will end
        #: up here. The list is sorted from the oldest to the most recent request.
        self.history = []

        #: Textual reason of responded HTTP Status, e.g. "Not Found" or "OK".
        self.reason = None

        #: A CookieJar of Cookies the server sent back.
        self.cookies = cookiejar_from_dict({})

        #: The amount of time elapsed between sending the request
        #: and the arrival of the response (as a timedelta).
        #: This property specifically measures the time taken between sending
        #: the first byte of the request and finishing parsing the headers. It
        #: is therefore unaffected by consuming the response content or the
        #: value of the ``stream`` keyword argument.
        self.elapsed = datetime.timedelta(0)

        #: The :class:`PreparedRequest <PreparedRequest>` object to which this
        #: is a response.
        self.request = None

    def __getstate__(self):
        # Consume everything; accessing the content attribute makes
        # sure the content has been fully read.
        if not self._content_consumed:
            self.content

        return dict(
            (attr, getattr(self, attr, None))
            for attr in self.__attrs__
        )

    def __setstate__(self, state):
        for name, value in state.items():
            setattr(self, name, value)

        # pickled objects do not have .raw
        setattr(self, '_content_consumed', True)
        setattr(self, 'raw', None)

    def __repr__(self):
        return '<Response [%s]>' % (self.status_code)

    def __iter__(self):
        """Allows you to use a response as an iterator."""
        return self.iter_content(128)

    @property
    def ok(self):
        try:
            self.raise_for_status()
        except HTTPError:
            return False
        return True

    @property
    def is_redirect(self):
        """True if this Response is a well-formed HTTP redirect that could have
        been processed automatically (by :meth:`Session.resolve_redirects`).
        """
        return ('location' in self.headers and self.status_code in REDIRECT_STATI)

    @property
    def is_permanent_redirect(self):
        """True if this Response one of the permanent versions of redirect"""
        return ('location' in self.headers and self.status_code in (codes.moved_permanently, codes.permanent_redirect))

    @property
    def apparent_encoding(self):
        """The apparent encoding, provided by the chardet library"""
        return chardet.detect(self.content)['encoding']

    def iter_content(self, chunk_size=1, decode_unicode=False):
        """Iterates over the response data.  When stream=True is set on the
        request, this avoids reading the content at once into memory for
        large responses.  The chunk size is the number of bytes it should
        read into memory.  This is not necessarily the length of each item
        returned as decoding can take place.

        If decode_unicode is True, content will be decoded using the best
        available encoding based on the response.
        """

        def generate():
            # Special case for urllib3.
            if hasattr(self.raw, 'stream'):
                try:
                    for chunk in self.raw.stream(chunk_size, decode_content=True):
                        yield chunk
                except ProtocolError as e:
                    raise ChunkedEncodingError(e)
                except DecodeError as e:
                    raise ContentDecodingError(e)
                except ReadTimeoutError as e:
                    raise ConnectionError(e)
            else:
                # Standard file-like object.
                while True:
                    chunk = self.raw.read(chunk_size)
                    if not chunk:
                        break
                    yield chunk

            self._content_consumed = True

        if self._content_consumed and isinstance(self._content, bool):
            raise StreamConsumedError()
        # simulate reading small chunks of the content
        reused_chunks = iter_slices(self._content, chunk_size)

        stream_chunks = generate()

        chunks = reused_chunks if self._content_consumed else stream_chunks

        if decode_unicode:
            chunks = stream_decode_response_unicode(chunks, self)

        return chunks

    def iter_lines(self, chunk_size=ITER_CHUNK_SIZE, decode_unicode=None, delimiter=None):
        """Iterates over the response data, one line at a time.  When
        stream=True is set on the request, this avoids reading the
        content at once into memory for large responses.

        .. note:: This method is not reentrant safe.
        """

        pending = None

        for chunk in self.iter_content(chunk_size=chunk_size, decode_unicode=decode_unicode):

            if pending is not None:
                chunk = pending + chunk

            if delimiter:
                lines = chunk.split(delimiter)
            else:
                lines = chunk.splitlines()

            if lines and lines[-1] and chunk and lines[-1][-1] == chunk[-1]:
                pending = lines.pop()
            else:
                pending = None

            for line in lines:
                yield line

        if pending is not None:
            yield pending

    @property
    def content(self):
        """Content of the response, in bytes."""

        if self._content is False:
            # Read the contents.
            try:
                if self._content_consumed:
                    raise RuntimeError(
                        'The content for this response was already consumed')

                if self.status_code == 0:
                    self._content = None
                else:
                    self._content = bytes().join(self.iter_content(CONTENT_CHUNK_SIZE)) or bytes()

            except AttributeError:
                self._content = None

        self._content_consumed = True
        # don't need to release the connection; that's been handled by urllib3
        # since we exhausted the data.
        return self._content

    @property
    def text(self):
        """Content of the response, in unicode.

        If Response.encoding is None, encoding will be guessed using
        ``chardet``.

        The encoding of the response content is determined based solely on HTTP
        headers, following RFC 2616 to the letter. If you can take advantage of
        non-HTTP knowledge to make a better guess at the encoding, you should
        set ``r.encoding`` appropriately before accessing this property.
        """

        # Try charset from content-type
        content = None
        encoding = self.encoding

        if not self.content:
            return str('')

        # Fallback to auto-detected encoding.
        if self.encoding is None:
            encoding = self.apparent_encoding

        # Decode unicode from given encoding.
        try:
            content = str(self.content, encoding, errors='replace')
        except (LookupError, TypeError):
            # A LookupError is raised if the encoding was not found which could
            # indicate a misspelling or similar mistake.
            #
            # A TypeError can be raised if encoding is None
            #
            # So we try blindly encoding.
            content = str(self.content, errors='replace')

        return content

    def json(self, **kwargs):
        """Returns the json-encoded content of a response, if any.

        :param \*\*kwargs: Optional arguments that ``json.loads`` takes.
        """

        if not self.encoding and len(self.content) > 3:
            # No encoding set. JSON RFC 4627 section 3 states we should expect
            # UTF-8, -16 or -32. Detect which one to use; If the detection or
            # decoding fails, fall back to `self.text` (using chardet to make
            # a best guess).
            encoding = guess_json_utf(self.content)
            if encoding is not None:
                try:
                    return complexjson.loads(
                        self.content.decode(encoding), **kwargs
                    )
                except UnicodeDecodeError:
                    # Wrong UTF codec detected; usually because it's not UTF-8
                    # but some other 8-bit codec.  This is an RFC violation,
                    # and the server didn't bother to tell us what codec *was*
                    # used.
                    pass
        return complexjson.loads(self.text, **kwargs)

    @property
    def links(self):
        """Returns the parsed header links of the response, if any."""

        header = self.headers.get('link')

        # l = MultiDict()
        l = {}

        if header:
            links = parse_header_links(header)

            for link in links:
                key = link.get('rel') or link.get('url')
                l[key] = link

        return l

    def raise_for_status(self):
        """Raises stored :class:`HTTPError`, if one occurred."""

        http_error_msg = ''

        if 400 <= self.status_code < 500:
            http_error_msg = '%s Client Error: %s for url: %s' % (self.status_code, self.reason, self.url)

        elif 500 <= self.status_code < 600:
            http_error_msg = '%s Server Error: %s for url: %s' % (self.status_code, self.reason, self.url)

        if http_error_msg:
            raise HTTPError(http_error_msg, response=self)

    def close(self):
        """Releases the connection back to the pool. Once this method has been
        called the underlying ``raw`` object must not be accessed again.

        *Note: Should not normally need to be called explicitly.*
        """
        if not self._content_consumed:
            return self.raw.close()

        return self.raw.release_conn()<|MERGE_RESOLUTION|>--- conflicted
+++ resolved
@@ -318,14 +318,9 @@
     def prepare_method(self, method):
         """Prepares the given HTTP method."""
         self.method = method
-<<<<<<< HEAD
-        if self.method is not None:
-            self.method = to_native_string(self.method.upper())
-=======
         if self.method is None:
             raise ValueError('Request method cannot be "None"')
         self.method = to_native_string(self.method).upper()
->>>>>>> 8c4d4f1a
 
     def prepare_url(self, url, params):
         """Prepares the given HTTP URL."""
