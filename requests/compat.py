--- conflicted
+++ resolved
@@ -24,14 +24,6 @@
 
 #: Python 3.x?
 is_py3 = (_ver[0] == 3)
-
-<<<<<<< HEAD
-=======
-try:
-    import simplejson as json
-except ImportError:
-    import json
->>>>>>> e86df6e0
 
 # ---------
 # Specifics
