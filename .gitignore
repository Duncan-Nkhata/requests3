--- conflicted
+++ resolved
@@ -23,11 +23,8 @@
 dist
 
 /.mypy_cache/
-<<<<<<< HEAD
 .vscode/
-=======
 
 /.pytest_cache/
 
-/.tox/
->>>>>>> 218d3301
+/.tox/