# -*- coding: utf-8 -*-
"""Tests for Requests."""

from __future__ import division
import itertools
import json
import os
import pickle
import collections
import contextlib
import warnings
import re

import io
import requests
import pytest
<<<<<<< HEAD
from requests.adapters import HTTPAdapter
from requests.auth import HTTPDigestAuth, _basic_auth_str
from requests.compat import (
    Morsel, cookielib, getproxies, str, urlparse,
    builtin_str, OrderedDict)
from requests.cookies import (
    cookiejar_from_dict, morsel_to_cookie)
from requests.exceptions import (
    ConnectionError, ConnectTimeout, InvalidSchema, InvalidURL,
    MissingSchema, ReadTimeout, Timeout, RetryError, TooManyRedirects,
    ProxyError, InvalidHeader, UnrewindableBodyError, SSLError, InvalidProxyURL)
from requests.models import PreparedRequest
from requests.structures import CaseInsensitiveDict
from requests.sessions import SessionRedirectMixin
from requests.models import urlencode
from requests.hooks import default_hooks
from requests.compat import MutableMapping
=======
import pytest_httpbin
from requests3.adapters import HTTPAdapter
from requests3.auth import HTTPDigestAuth, _basic_auth_str
from requests3.basics import (
    Morsel, cookielib, getproxies, str, urlparse, builtin_str
)
from requests3.cookies import ( cookiejar_from_dict, morsel_to_cookie)
from requests3.exceptions import (
    ConnectionError,
    ConnectTimeout,
    InvalidScheme,
    InvalidURL,
    MissingScheme,
    ReadTimeout,
    Timeout,
    RetryError,
    TooManyRedirects,
    ProxyError,
    InvalidHeader,
    UnrewindableBodyError,
    InvalidBodyError,
    SSLError,
)
from requests3.models import PreparedRequest
from requests3.structures import CaseInsensitiveDict
from requests3.sessions import SessionRedirectMixin
from requests3.models import urlencode
from requests3.hooks import default_hooks
from requests3.utils import DEFAULT_CA_BUNDLE_PATH
>>>>>>> 218d3301

from .compat import StringIO, u
from .utils import override_environ
from urllib3.util import Timeout as Urllib3Timeout


class SendRecordingAdapter(HTTPAdapter):
    """
    A basic subclass of the HTTPAdapter that records the arguments used to
    ``send``.
    """

    def __init__(self, *args, **kwargs):
        super(SendRecordingAdapter, self).__init__(*args, **kwargs)
        self.send_calls = []

    def send(self, *args, **kwargs):
        self.send_calls.append((args, kwargs))
        return super(SendRecordingAdapter, self).send(*args, **kwargs)


# Requests to this URL should always fail with a connection timeout (nothing
# listening on that port)
TARPIT = 'http://10.255.255.1'
try:
    from ssl import SSLContext

    del SSLContext
    HAS_MODERN_SSL = True
except ImportError:
    HAS_MODERN_SSL = False
try:
    requests.pyopenssl
    HAS_PYOPENSSL = True
except AttributeError:
    HAS_PYOPENSSL = False

@pytest.fixture
def s(request, *args, **kwargs):
    return requests.Session()


class TestRequests:

    digest_auth_algo = ('MD5', 'SHA-256', 'SHA-512')

    def test_entry_points(self):
        requests.Session().get
        requests.Session().head
        requests.get
        requests.head
        requests.put
        requests.patch
        requests.post

    @pytest.mark.parametrize(
        'exception, url',
        (
            (MissingScheme, 'hiwpefhipowhefopw'),
            (InvalidScheme, 'localhost:3128'),
            (InvalidScheme, 'localhost.localdomain:3128/'),
            (InvalidScheme, '10.122.1.1:3128/'),
            (InvalidURL, 'http://'),
        ),
    )
    def test_invalid_url(self, exception, url):
        with pytest.raises(exception):
            requests.get(url)

    def test_basic_building(self):
        req = requests.Request(method='GET')
        req.url = 'http://kennethreitz.org/'
        req.data = {'life': '42'}
        pr = req.prepare()
        assert pr.url == req.url
        assert pr.body == 'life=42'

    @pytest.mark.parametrize('method', ('GET', 'HEAD'))
    def test_no_content_length(self, httpbin, method):
        req = requests.Request(method, httpbin(method.lower())).prepare()
        assert 'Content-Length' not in req.headers

    @pytest.mark.parametrize('method', ('POST', 'PUT', 'PATCH', 'OPTIONS'))
    def test_no_body_content_length(self, httpbin, method):
        req = requests.Request(method, httpbin(method.lower())).prepare()
        assert req.headers['Content-Length'] == '0'

    @pytest.mark.parametrize('method', ('POST', 'PUT', 'PATCH', 'OPTIONS'))
    def test_empty_content_length(self, httpbin, method):
        req = requests.Request(
            method, httpbin(method.lower()), data=''
        ).prepare(
        )
        assert req.headers['Content-Length'] == '0'

    def test_override_content_length(self, httpbin):
        headers = {'Content-Length': 'not zero'}
        r = requests.Request('POST', httpbin('post'), headers=headers).prepare(
        )
        assert 'Content-Length' in r.headers
        assert r.headers['Content-Length'] == 'not zero'

    def test_path_is_not_double_encoded(self):
        request = requests.Request(
            'GET', "http://0.0.0.0/get/test case"
        ).prepare(
        )
        assert request.path_url == '/get/test%20case'

    @pytest.mark.parametrize(
        'url, expected',
        (
            (
                'http://example.com/path#fragment',
                'http://example.com/path?a=b#fragment',
            ),
            (
                'http://example.com/path?key=value#fragment',
                'http://example.com/path?key=value&a=b#fragment',
            ),
        ),
    )
    def test_params_are_added_before_fragment(self, url, expected):
        request = requests.Request('GET', url, params={"a": "b"}).prepare()
        assert request.url == expected

    def test_params_original_order_is_preserved_by_default(self, s):
        param_ordered_dict = collections.OrderedDict(
            (('z', 1), ('a', 1), ('k', 1), ('d', 1))
        )
        request = requests.Request(
            'GET', 'http://example.com/', params=param_ordered_dict
        )
        prep = s.prepare_request(request)
        assert prep.url == 'http://example.com/?z=1&a=1&k=1&d=1'


    # def test_params_bytes_are_encoded(self):
    #     request = requests.Request(
    #         'GET', 'http://example.com', params=b'test=foo'
    #     ).prepare(
    #     )
    #     assert request.url == 'http://example.com/?test=foo'
    def test_binary_put(self):
        request = requests.Request(
            'PUT', 'http://example.com', data=u"ööö".encode("utf-8")
        ).prepare(
        )
        assert isinstance(request.body, bytes)

    def test_whitespaces_are_removed_from_url(self):
        # Test for issue #3696
        request = requests.Request('GET', ' http://example.com').prepare()
        assert request.url == 'http://example.com/'

    @pytest.mark.parametrize(
        'scheme', ('http://', 'HTTP://', 'hTTp://', 'HttP://')
    )
    def test_mixed_case_scheme_acceptable(self, s, httpbin, scheme):
        s.proxies = getproxies()
        parts = urlparse(httpbin('get'))
        url = scheme + parts.netloc + parts.path
        r = requests.Request('GET', url)
        r = s.send(r.prepare())
        assert r.status_code == 200, 'failed for scheme {}'.format(scheme)

    def test_HTTP_200_OK_GET_ALTERNATIVE(self, s, httpbin):
        r = requests.Request('GET', httpbin('get'))
        s.proxies = getproxies()
        r = s.send(r.prepare())
        assert r.status_code == 200

    def test_HTTP_302_ALLOW_REDIRECT_GET(self, httpbin):
        r = requests.get(httpbin('redirect', '1'))
        assert r.status_code == 200
        assert r.history[0].status_code == 302
        assert r.history[0].is_redirect

    def test_HTTP_307_ALLOW_REDIRECT_POST(self, httpbin):
        r = requests.post(
            httpbin('redirect-to'),
            data='test',
            params={'url': 'post', 'status_code': 307},
        )
        assert r.status_code == 200
        assert r.history[0].status_code == 307
        assert r.history[0].is_redirect
        assert r.json()['data'] == 'test'

    def test_HTTP_307_ALLOW_REDIRECT_POST_WITH_SEEKABLE(self, httpbin):
        byte_str = b'test'
        r = requests.post(
            httpbin('redirect-to'),
            data=io.BytesIO(byte_str),
            params={'url': 'post', 'status_code': 307},
        )
        assert r.status_code == 200
        assert r.history[0].status_code == 307
        assert r.history[0].is_redirect
        assert r.json()['data'] == byte_str.decode('utf-8')

    def test_HTTP_302_TOO_MANY_REDIRECTS(self, httpbin):
        try:
            requests.get(httpbin('relative-redirect', '50'))
        except TooManyRedirects as e:
            url = httpbin('relative-redirect', '20')
            assert e.request.url == url
            assert e.response.url == url
            assert len(e.response.history) == 30
        else:
            pytest.fail(
                'Expected redirect to raise TooManyRedirects but it did not'
            )

    def test_HTTP_302_TOO_MANY_REDIRECTS_WITH_PARAMS(self, s, httpbin):
        s.max_redirects = 5
        try:
            s.get(httpbin('relative-redirect', '50'))
        except TooManyRedirects as e:
            url = httpbin('relative-redirect', '45')
            assert e.request.url == url
            assert e.response.url == url
            assert len(e.response.history) == 5
        else:
            pytest.fail(
                'Expected custom max number of redirects to be respected but was not'
            )

    @pytest.mark.parametrize(
        'method, body, expected',
        (
            ('GET', None, 'GET'),
            ('HEAD', None, 'HEAD'),
            ('POST', 'test', 'GET'),
            ('PUT', 'put test', 'PUT'),
            ('PATCH', 'patch test', 'PATCH'),
            ('DELETE', '', 'DELETE'),
        ),
    )
    def test_http_301_for_redirectable_methods(
        self, httpbin, method, body, expected
    ):
        """Tests all methods except OPTIONS for expected redirect behaviour.

        OPTIONS responses can behave differently depending on the server, so
        we don't have anything uniform to test except how httpbin responds
        to them. For that reason they aren't included here.
        """
        params = {'url': '/%s' % expected.lower(), 'status_code': '301'}
        r = requests.request(
            method, httpbin('redirect-to'), data=body, params=params
        )
        assert r.request.url == httpbin(expected.lower())
        assert r.request.method == expected
        assert r.history[0].status_code == 301
        assert r.history[0].is_redirect
        if expected in ('GET', 'HEAD'):
            assert r.request.body is None
        else:
            assert r.json()['data'] == body

    @pytest.mark.parametrize(
        'method, body, expected',
        (
            ('GET', None, 'GET'),
            ('HEAD', None, 'HEAD'),
            ('POST', 'test', 'GET'),
            ('PUT', 'put test', 'PUT'),
            ('PATCH', 'patch test', 'PATCH'),
            ('DELETE', '', 'DELETE'),
        ),
    )
    def test_http_302_for_redirectable_methods(
        self, httpbin, method, body, expected
    ):
        """Tests all methods except OPTIONS for expected redirect behaviour.

        OPTIONS responses can behave differently depending on the server, so
        we don't have anything uniform to test except how httpbin responds
        to them. For that reason they aren't included here.
        """
        params = {'url': '/%s' % expected.lower()}
        r = requests.request(
            method, httpbin('redirect-to'), data=body, params=params
        )
        assert r.request.url == httpbin(expected.lower())
        assert r.request.method == expected
        assert r.history[0].status_code == 302
        assert r.history[0].is_redirect
        if expected in ('GET', 'HEAD'):
            assert r.request.body is None
        else:
            assert r.json()['data'] == body

    @pytest.mark.parametrize(
        'method, body, expected',
        (
            ('GET', None, 'GET'),
            ('HEAD', None, 'HEAD'),
            ('POST', 'test', 'GET'),
            ('PUT', 'put test', 'GET'),
            ('PATCH', 'patch test', 'GET'),
            ('DELETE', '', 'GET'),
        ),
    )
    def test_http_303_for_redirectable_methods(
        self, httpbin, method, body, expected
    ):
        """Tests all methods except OPTIONS for expected redirect behaviour.

        OPTIONS responses can behave differently depending on the server, so
        we don't have anything uniform to test except how httpbin responds
        to them. For that reason they aren't included here.
        """
        params = {'url': '/%s' % expected.lower(), 'status_code': '303'}
        r = requests.request(
            method, httpbin('redirect-to'), data=body, params=params
        )
        assert r.request.url == httpbin(expected.lower())
        assert r.request.method == expected
        assert r.history[0].status_code == 303
        assert r.history[0].is_redirect
        assert r.request.body is None

    def test_multiple_location_headers(self, s, httpbin):
        headers = [
            ('Location', 'http://example.com'),
            ('Location', 'https://example.com/1'),
        ]
        params = '&'.join(['%s=%s' % (k, v) for k, v in headers])

        req = requests.Request('GET', httpbin('response-headers?%s' % params))
        prep = s.prepare_request(req)
        resp = s.send(prep)
        # change response to redirect
        resp.status_code = 302
        with pytest.raises(InvalidHeader):
            # next triggers yield on generator
            next(s.resolve_redirects(resp, prep))

    def test_header_and_body_removal_on_redirect(self, s, httpbin):
        purged_headers = ('Content-Length', 'Content-Type')

        req = requests.Request('POST', httpbin('post'), data={'test': 'data'})
        prep = s.prepare_request(req)
        resp = s.send(prep)
        # Mimic a redirect response
        resp.status_code = 302
        resp.headers['location'] = 'get'
        # Run request through resolve_redirects
        next_resp = next(s.resolve_redirects(resp, prep))
        assert next_resp.request.body is None
        for header in purged_headers:
            assert header not in next_resp.request.headers

    def test_transfer_enc_removal_on_redirect(self, s, httpbin):
        purged_headers = ('Transfer-Encoding', 'Content-Type')

        req = requests.Request(
            'POST', httpbin('post'), data=(b'x' for x in range(1))
        )
        prep = s.prepare_request(req)
        assert 'Transfer-Encoding' in prep.headers
        # Create Response to avoid https://github.com/kevin1024/pytest-httpbin/issues/33
        resp = requests.Response()
        resp.raw = io.BytesIO(b'the content')
        resp.request = prep
        setattr(resp.raw, 'release_conn', lambda *args: args)
        # Mimic a redirect response
        resp.status_code = 302
        resp.headers['location'] = httpbin('get')
        # Run request through resolve_redirect
        next_resp = next(s.resolve_redirects(resp, prep))
        assert next_resp.request.body is None
        for header in purged_headers:
            assert header not in next_resp.request.headers

    def test_fragment_maintained_on_redirect(self, httpbin):
        fragment = "#view=edit&token=hunter2"
        r = requests.get(httpbin('redirect-to?url=get')+fragment)

        assert len(r.history) > 0
        assert r.history[0].request.url == httpbin('redirect-to?url=get')+fragment
        assert r.url == httpbin('get')+fragment

    def test_HTTP_200_OK_GET_WITH_PARAMS(self, httpbin):
        heads = {'User-agent': 'Mozilla/5.0'}
        r = requests.get(httpbin('user-agent'), headers=heads)
        assert heads['User-agent'] in r.text
        assert r.status_code == 200

    def test_HTTP_200_OK_GET_WITH_MIXED_PARAMS(self, httpbin):
        heads = {'User-agent': 'Mozilla/5.0'}
        r = requests.get(
            httpbin('get') + '?test=true', params={'q': 'test'}, headers=heads
        )
        assert r.status_code == 200

    def test_set_cookie_on_301(self, s, httpbin):
        url = httpbin('cookies/set?foo=bar')
        s.get(url)
        assert s.cookies['foo'] == 'bar'

    def test_cookie_sent_on_redirect(self, s, httpbin):
        s.get(httpbin('cookies/set?foo=bar'))
        r = s.get(httpbin('redirect/1'))  # redirects to httpbin('get')
        assert 'Cookie' in r.json()['headers']

    def test_cookie_removed_on_expire(self, s, httpbin):
        s.get(httpbin('cookies/set?foo=bar'))
        assert s.cookies['foo'] == 'bar'
        s.get(
            httpbin('response-headers'),
            params={
                'Set-Cookie': 'foo=deleted; expires=Thu, 01-Jan-1970 00:00:01 GMT'
            },
        )
        assert 'foo' not in s.cookies

    def test_cookie_quote_wrapped(self, s, httpbin):
        s.get(httpbin('cookies/set?foo="bar:baz"'))
        assert s.cookies['foo'] == '"bar:baz"'

    def test_cookie_persists_via_api(self, s, httpbin):
        r = s.get(httpbin('redirect/1'), cookies={'foo': 'bar'})
        assert 'foo' in r.request.headers['Cookie']
        assert 'foo' in r.history[0].request.headers['Cookie']

    def test_request_cookie_overrides_session_cookie(self, s, httpbin):
        s.cookies['foo'] = 'bar'
        r = s.get(httpbin('cookies'), cookies={'foo': 'baz'})
        assert r.json()['cookies']['foo'] == 'baz'
        # Session cookie should not be modified
        assert s.cookies['foo'] == 'bar'

    def test_request_cookies_not_persisted(self, s, httpbin):
        s.get(httpbin('cookies'), cookies={'foo': 'baz'})
        # Sending a request with cookies should not add cookies to the session
        assert not s.cookies

    def test_generic_cookiejar_works(self, s, httpbin):
        cj = cookielib.CookieJar()
        cookiejar_from_dict({'foo': 'bar'}, cj)
        s.cookies = cj
        r = s.get(httpbin('cookies'))
        # Make sure the cookie was sent
        assert r.json()['cookies']['foo'] == 'bar'
        # Make sure the session cj is still the custom one
        assert s.cookies is cj

    def test_param_cookiejar_works(self, s, httpbin):
        cj = cookielib.CookieJar()
        cookiejar_from_dict({'foo': 'bar'}, cj)
        r = s.get(httpbin('cookies'), cookies=cj)
        # Make sure the cookie was sent
        assert r.json()['cookies']['foo'] == 'bar'

    def test_cookielib_cookiejar_on_redirect(self, s, httpbin):
        """Tests resolve_redirect doesn't fail when merging cookies
        with non-RequestsCookieJar cookiejar.

        See GH #3579
        """
        cj = cookiejar_from_dict({'foo': 'bar'}, cookielib.CookieJar())
        s.cookies = cookiejar_from_dict({'cookie': 'tasty'})
        # Prepare request without using Session
        req = requests.Request('GET', httpbin('headers'), cookies=cj)
        prep_req = req.prepare()
        # Send request and simulate redirect
        resp = s.send(prep_req)
        resp.status_code = 302
        resp.headers['location'] = httpbin('get')
        redirects = s.resolve_redirects(resp, prep_req)
        resp = next(redirects)
        # Verify CookieJar isn't being converted to RequestsCookieJar
        assert isinstance(prep_req._cookies, cookielib.CookieJar)
        assert isinstance(resp.request._cookies, cookielib.CookieJar)
        assert not isinstance(
            resp.request._cookies, requests.cookies.RequestsCookieJar
        )
        cookies = {}
        for c in resp.request._cookies:
            cookies[c.name] = c.value
        assert cookies['foo'] == 'bar'
        assert cookies['cookie'] == 'tasty'

    @pytest.mark.parametrize(
        'jar', (requests.cookies.RequestsCookieJar(), cookielib.CookieJar())
    )
    def test_custom_cookie_policy_persistence(self, s, httpbin, jar):
        """Verify a custom CookiePolicy is propagated on each session request."""

        class TestCookiePolicy(cookielib.DefaultCookiePolicy):
            """Policy to restrict all cookies from localhost (127.0.0.1)."""

            def __init__(self):
                cookielib.DefaultCookiePolicy.__init__(
                    self, blocked_domains=['127.0.0.1']
                )

        # Establish session with jar and set some cookies.
        s.cookies = jar
        s.get(httpbin('cookies/set?k1=v1&k2=v2'))
        assert len(s.cookies) == 2
        # Set different policy.
        s.cookies.set_policy(TestCookiePolicy())
        assert isinstance(s.cookies._policy, TestCookiePolicy)
        # No cookies were sent to our blocked domain and none were set.
        resp = s.get(httpbin('cookies/set?k3=v3'))
        assert 'Cookie' not in resp.request.headers
        assert len(s.cookies) == 2
        assert 'k3' not in s.cookies

    def test_requests_in_history_are_not_overridden(self, httpbin):
        resp = requests.get(httpbin('redirect/3'))
        urls = [r.url for r in resp.history]
        req_urls = [r.request.url for r in resp.history]
        assert urls == req_urls

    def test_history_is_always_a_list(self, httpbin):
        """Show that even with redirects, Response.history is always a list."""
        resp = requests.get(httpbin('get'))
        assert isinstance(resp.history, list)
        resp = requests.get(httpbin('redirect/1'))
        assert isinstance(resp.history, list)
        assert not isinstance(resp.history, tuple)

    def test_headers_on_session_with_None_are_not_sent(self, httpbin, s):
        """Do not send headers in Session.headers with None values."""
        s.headers['Accept-Encoding'] = None
        req = requests.Request('GET', httpbin('get'))
        prep = s.prepare_request(req)
        assert 'Accept-Encoding' not in prep.headers

    def test_headers_preserve_order(self, s, httpbin):
        """Preserve order when headers provided as OrderedDict."""
        s.headers = collections.OrderedDict()
        s.headers['Accept-Encoding'] = 'identity'
        s.headers['First'] = '1'
        s.headers['Second'] = '2'
        headers = collections.OrderedDict([('Third', '3'), ('Fourth', '4')])
        headers['Fifth'] = '5'
        headers['Second'] = '222'
        req = requests.Request('GET', httpbin('get'), headers=headers)
        prep = s.prepare_request(req)
        items = list(prep.headers.items())
        assert items[0] == ('Accept-Encoding', 'identity')
        assert items[1] == ('First', '1')
        assert items[2] == ('Second', '222')
        assert items[3] == ('Third', '3')
        assert items[4] == ('Fourth', '4')
        assert items[5] == ('Fifth', '5')

    @pytest.mark.parametrize('key', ('User-agent', 'user-agent'))
    def test_user_agent_transfers(self, httpbin, key):
        heads = {key: 'Mozilla/5.0 (github.com/requests/requests)'}
        r = requests.get(httpbin('user-agent'), headers=heads)
        assert heads[key] in r.text

    def test_HTTP_200_OK_HEAD(self, httpbin):
        r = requests.head(httpbin('get'))
        assert r.status_code == 200

    def test_HTTP_200_OK_PUT(self, httpbin):
        r = requests.put(httpbin('put'))
        assert r.status_code == 200

    def test_BASICAUTH_TUPLE_HTTP_200_OK_GET(self, httpbin, s):
        auth = ('user', 'pass')
        url = httpbin('basic-auth', 'user', 'pass')
        r = requests.get(url, auth=auth)
        assert r.status_code == 200
        r = requests.get(url)
        assert r.status_code == 401
        s.auth = auth
        r = s.get(url)
        assert r.status_code == 200

    @pytest.mark.parametrize(
        'username, password',
        (
            ('user', 'pass'),
            (u'имя'.encode('utf-8'), u'пароль'.encode('utf-8')),
        ),
    )
    def test_set_basicauth(self, httpbin, username, password):
        auth = (username, password)
        url = httpbin('get')
        r = requests.Request('GET', url, auth=auth)
        p = r.prepare()
        assert p.headers['Authorization'] == _basic_auth_str(
            username, password
        )

    @pytest.mark.parametrize(
        'username, password', (('user', 1234), (None, 'test'))
    )
    def test_non_str_basicauth(self, username, password):
        """Ensure we only allow string or bytes values for basicauth"""
        with pytest.raises(TypeError) as e:
            requests.auth._basic_auth_str(username, password)
        assert 'must be of type str or bytes' in str(e)


    # def test_basicauth_encodes_byte_strings(self):
    #     """Ensure b'test' formats as the byte string "test" rather
    #     than the unicode string "b'test'" in Python 3.
    #     """
    #     auth = (b'\xc5\xafsername', b'test\xc6\xb6')
    #     r = requests.Request('GET', 'http://localhost', auth=auth)
    #     p = r.prepare()
    #     assert p.headers['Authorization'] == 'Basic xa9zZXJuYW1lOnRlc3TGtg=='
    @pytest.mark.parametrize(
        'url, exception',
        (('http://doesnotexist.google.com', ConnectionError), ('http://localhost:1', ConnectionError), ('http://fe80::5054:ff:fe5a:fc0', InvalidURL)),
        # Connecting to an unknown domain should raise a ConnectionError
        # Connecting to an invalid port should raise a ConnectionError
        # Inputing a URL that cannot be parsed should raise an InvalidURL error
    )
    def test_errors(self, url, exception):
        with pytest.raises(exception):
            requests.get(url, timeout=1)

    def test_proxy_error(self):
        # any proxy related error (address resolution, no route to host, etc) should result in a ProxyError
        with pytest.raises(ProxyError):
            requests.get(
                'http://localhost:1',
                proxies={'http': 'non-resolvable-address'},
            )

<<<<<<< HEAD
    def test_proxy_error_on_bad_url(self, httpbin, httpbin_secure):
        with pytest.raises(InvalidProxyURL):
            requests.get(httpbin_secure(), proxies={'https': 'http:/badproxyurl:3128'})

        with pytest.raises(InvalidProxyURL):
            requests.get(httpbin(), proxies={'http': 'http://:8080'})

        with pytest.raises(InvalidProxyURL):
            requests.get(httpbin_secure(), proxies={'https': 'https://'})

        with pytest.raises(InvalidProxyURL):
            requests.get(httpbin(), proxies={'http': 'http:///example.com:8080'})

    def test_basicauth_with_netrc(self, httpbin):
=======
    def test_basicauth_with_netrc(self, httpbin, s):
>>>>>>> 218d3301
        auth = ('user', 'pass')
        wrong_auth = ('wronguser', 'wrongpass')
        url = httpbin('basic-auth', 'user', 'pass')
        old_auth = requests.sessions.get_netrc_auth
        try:

            def get_netrc_auth_mock(url):
                return auth

            requests.sessions.get_netrc_auth = get_netrc_auth_mock
            # Should use netrc and work.
            r = requests.get(url)
            assert r.status_code == 200
            # Given auth should override and fail.
            r = requests.get(url, auth=wrong_auth)
            assert r.status_code == 401

            # Should use netrc and work.
            r = s.get(url)
            assert r.status_code == 200
            # Given auth should override and fail.
            s.auth = wrong_auth
            r = s.get(url)
            assert r.status_code == 401
        finally:
            requests.sessions.get_netrc_auth = old_auth

<<<<<<< HEAD
    def test_DIGEST_HTTP_200_OK_GET(self, httpbin):

        for authtype in self.digest_auth_algo:
            auth = HTTPDigestAuth('user', 'pass')
            url = httpbin('digest-auth', 'auth', 'user', 'pass', authtype, 'never')

            r = requests.get(url, auth=auth)
            assert r.status_code == 200

            r = requests.get(url)
            assert r.status_code == 401
            print(r.headers['WWW-Authenticate'])

            s = requests.session()
            s.auth = HTTPDigestAuth('user', 'pass')
            r = s.get(url)
            assert r.status_code == 200

    def test_DIGEST_AUTH_RETURNS_COOKIE(self, httpbin):

        for authtype in self.digest_auth_algo:
            url = httpbin('digest-auth', 'auth', 'user', 'pass', authtype)
            auth = HTTPDigestAuth('user', 'pass')
            r = requests.get(url)
            assert r.cookies['fake'] == 'fake_value'

            r = requests.get(url, auth=auth)
            assert r.status_code == 200

    def test_DIGEST_AUTH_SETS_SESSION_COOKIES(self, httpbin):

        for authtype in self.digest_auth_algo:
            url = httpbin('digest-auth', 'auth', 'user', 'pass', authtype)
            auth = HTTPDigestAuth('user', 'pass')
            s = requests.Session()
            s.get(url, auth=auth)
            assert s.cookies['fake'] == 'fake_value'

    def test_DIGEST_STREAM(self, httpbin):

        for authtype in self.digest_auth_algo:
            auth = HTTPDigestAuth('user', 'pass')
            url = httpbin('digest-auth', 'auth', 'user', 'pass', authtype)

            r = requests.get(url, auth=auth, stream=True)
            assert r.raw.read() != b''

            r = requests.get(url, auth=auth, stream=False)
            assert r.raw.read() == b''

    def test_DIGESTAUTH_WRONG_HTTP_401_GET(self, httpbin):

        for authtype in self.digest_auth_algo:
            auth = HTTPDigestAuth('user', 'wrongpass')
            url = httpbin('digest-auth', 'auth', 'user', 'pass', authtype)

            r = requests.get(url, auth=auth)
            assert r.status_code == 401

            r = requests.get(url)
            assert r.status_code == 401

            s = requests.session()
            s.auth = auth
            r = s.get(url)
            assert r.status_code == 401

    def test_DIGESTAUTH_QUOTES_QOP_VALUE(self, httpbin):

        for authtype in self.digest_auth_algo:
            auth = HTTPDigestAuth('user', 'pass')
            url = httpbin('digest-auth', 'auth', 'user', 'pass', authtype)

            r = requests.get(url, auth=auth)
            assert '"auth"' in r.request.headers['Authorization']
=======
    def test_DIGEST_HTTP_200_OK_GET(self, httpbin, s):
        auth = HTTPDigestAuth('user', 'pass')
        url = httpbin('digest-auth', 'auth', 'user', 'pass')
        r = requests.get(url, auth=auth)
        assert r.status_code == 200
        r = requests.get(url)
        assert r.status_code == 401

        s.auth = HTTPDigestAuth('user', 'pass')
        r = s.get(url)
        assert r.status_code == 200

    def test_DIGEST_AUTH_RETURNS_COOKIE(self, httpbin):
        url = httpbin('digest-auth', 'auth', 'user', 'pass')
        auth = HTTPDigestAuth('user', 'pass')
        r = requests.get(url)
        assert r.cookies['fake'] == 'fake_value'
        r = requests.get(url, auth=auth)
        assert r.status_code == 200

    def test_DIGEST_AUTH_SETS_SESSION_COOKIES(self, httpbin, s):
        url = httpbin('digest-auth', 'auth', 'user', 'pass')
        auth = HTTPDigestAuth('user', 'pass')

        s.get(url, auth=auth)
        assert s.cookies['fake'] == 'fake_value'

    def test_DIGEST_STREAM(self, httpbin):
        auth = HTTPDigestAuth('user', 'pass')
        url = httpbin('digest-auth', 'auth', 'user', 'pass')
        r = requests.get(url, auth=auth, stream=True)
        assert r.raw.read() != b''
        r = requests.get(url, auth=auth, stream=False)
        assert r.raw.read() == b''

    def test_DIGESTAUTH_WRONG_HTTP_401_GET(self, httpbin, s):
        auth = HTTPDigestAuth('user', 'wrongpass')
        url = httpbin('digest-auth', 'auth', 'user', 'pass')
        r = requests.get(url, auth=auth)
        assert r.status_code == 401
        r = requests.get(url)
        assert r.status_code == 401
        s.auth = auth
        r = s.get(url)
        assert r.status_code == 401

    def test_DIGESTAUTH_QUOTES_QOP_VALUE(self, httpbin):
        auth = HTTPDigestAuth('user', 'pass')
        url = httpbin('digest-auth', 'auth', 'user', 'pass')
        r = requests.get(url, auth=auth)
        assert '"auth"' in r.request.headers['Authorization']
>>>>>>> 218d3301

    def test_POSTBIN_GET_POST_FILES(self, httpbin):
        url = httpbin('post')
        requests.post(url).raise_for_status()
        post1 = requests.post(url, data={'some': 'data'})
        assert post1.status_code == 200
        with open('Pipfile') as f:
            post2 = requests.post(url, files={'some': f})
        assert post2.status_code == 200
        post4 = requests.post(url, data='[{"some": "json"}]')
        assert post4.status_code == 200
        with pytest.raises(ValueError):
            requests.post(url, files=['bad file data'])

    def test_invalid_files_input(self, httpbin):

        url = httpbin('post')
        post = requests.post(url,
                             files={"random-file-1": None, "random-file-2": 1})
        assert b'name="random-file-1"' not in post.request.body
        assert b'name="random-file-2"' in post.request.body

    def test_POSTBIN_SEEKED_OBJECT_WITH_NO_ITER(self, httpbin):

        class TestStream(object):

            def __init__(self, data):
                self.data = data.encode()
                self.length = len(self.data)
                self.index = 0

            def __len__(self):
                return self.length

            def read(self, size=None):
                if size:
                    ret = self.data[self.index: self.index + size]
                    self.index += size
                else:
                    ret = self.data[self.index:]
                    self.index = self.length
                return ret

            def tell(self):
                return self.index

            def seek(self, offset, where=0):
                if where == 0:
                    self.index = offset
                elif where == 1:
                    self.index += offset
                elif where == 2:
                    self.index = self.length + offset

        test = TestStream('test')
        post1 = requests.post(httpbin('post'), data=test)
        assert post1.status_code == 200
        assert post1.json()['data'] == 'test'
        test = TestStream('test')
        test.seek(2)
        post2 = requests.post(httpbin('post'), data=test)
        assert post2.status_code == 200
        assert post2.json()['data'] == 'st'

    def test_POSTBIN_GET_POST_FILES_WITH_DATA(self, httpbin):
        url = httpbin('post')
        requests.post(url).raise_for_status()
        post1 = requests.post(url, data={'some': 'data'})
        assert post1.status_code == 200
        with open('Pipfile') as f:
            post2 = requests.post(
                url, data={'some': 'data'}, files={'some': f}
            )
        assert post2.status_code == 200
        post4 = requests.post(url, data='[{"some": "json"}]')
        assert post4.status_code == 200
        with pytest.raises(ValueError):
            requests.post(url, files=['bad file data'])

    def test_post_with_custom_mapping(self, httpbin):
<<<<<<< HEAD
        class CustomMapping(MutableMapping):
=======

        class CustomMapping(collections.MutableMapping):

>>>>>>> 218d3301
            def __init__(self, *args, **kwargs):
                self.data = dict(*args, **kwargs)

            def __delitem__(self, key):
                del self.data[key]

            def __getitem__(self, key):
                return self.data[key]

            def __setitem__(self, key, value):
                self.data[key] = value

            def __iter__(self):
                return iter(self.data)

            def __len__(self):
                return len(self.data)

        data = CustomMapping({'some': 'data'})
        url = httpbin('post')
        found_json = requests.post(url, data=data).json().get('form')
        assert found_json == {'some': 'data'}

    def test_conflicting_post_params(self, httpbin):
        url = httpbin('post')
        with open('Pipfile') as f:
            pytest.raises(
                ValueError,
                "requests.post(url, data='[{\"some\": \"data\"}]', files={'some': f})",
            )
            pytest.raises(
                ValueError,
                "requests.post(url, data=u('[{\"some\": \"data\"}]'), files={'some': f})",
            )

    def test_request_ok_set(self, httpbin):
        r = requests.get(httpbin('status', '404'))
        assert not r.ok

    def test_status_raising(self, httpbin):
        r = requests.get(httpbin('status', '404'))
        with pytest.raises(requests.exceptions.HTTPError):
            r.raise_for_status()
        r = requests.get(httpbin('status', '500'))
        assert not r.ok

    def test_raise_for_status_returns_self(self, httpbin):
        r = requests.get(httpbin('status', '200'))
        assert r.raise_for_status() is r

    def test_decompress_gzip(self, httpbin):
        r = requests.get(httpbin('gzip'))
        r.content.decode('ascii')

    @pytest.mark.parametrize(
        'url, params',
        (
            ('/get', {'foo': 'føø'}),
            ('/get', {'føø': 'føø'}),
            ('/get', {'føø': 'føø'}),
            ('/get', {'foo': 'foo'}),
            ('ø', {'foo': 'foo'}),
        ),
    )
    def test_unicode_get(self, httpbin, url, params):
        requests.get(httpbin(url), params=params)

    def test_unicode_header_name(self, httpbin):
        requests.put(
            httpbin('put'),
            headers={str('Content-Type'): 'application/octet-stream'},
            data='\xff',
        )  # compat.str is unicode.

    def test_pyopenssl_redirect(self, httpbin_secure, httpbin_ca_bundle):
        requests.get(httpbin_secure('status', '301'), verify=httpbin_ca_bundle)

    def test_invalid_ca_certificate_path(self, httpbin_secure):
        INVALID_PATH = '/garbage'
        with pytest.raises(IOError) as e:
            requests.get(httpbin_secure(), verify=INVALID_PATH)
<<<<<<< HEAD
        assert str(e.value) == 'Could not find a suitable TLS CA certificate bundle, invalid path: {}'.format(INVALID_PATH)
=======
        assert str(
            e.value
        ) == 'Could not find a suitable TLS CA certificate bundle, invalid path: {0}'.format(
            INVALID_PATH
        )
>>>>>>> 218d3301

    def test_invalid_ssl_certificate_files(self, httpbin_secure):
        INVALID_PATH = '/garbage'
        with pytest.raises(IOError) as e:
            requests.get(httpbin_secure(), cert=INVALID_PATH)
<<<<<<< HEAD
        assert str(e.value) == 'Could not find the TLS certificate file, invalid path: {}'.format(INVALID_PATH)

        with pytest.raises(IOError) as e:
            requests.get(httpbin_secure(), cert=('.', INVALID_PATH))
        assert str(e.value) == 'Could not find the TLS key file, invalid path: {}'.format(INVALID_PATH)
=======
        assert str(
            e.value
        ) == 'Could not find the TLS certificate file, invalid path: {0}'.format(
            INVALID_PATH
        )
        with pytest.raises(IOError) as e:
            requests.get(httpbin_secure(), cert=('.', INVALID_PATH))
        assert str(
            e.value
        ) == 'Could not find the TLS key file, invalid path: {0}'.format(
            INVALID_PATH
        )
>>>>>>> 218d3301

    def test_http_with_certificate(self, httpbin):
        r = requests.get(httpbin(), cert='.')
        assert r.status_code == 200

    def test_https_warnings(self, httpbin_secure, httpbin_ca_bundle):
        """warnings are emitted with requests.get"""
        if HAS_MODERN_SSL or HAS_PYOPENSSL:
            warnings_expected = ('SubjectAltNameWarning',)
        else:
            warnings_expected = (
                'SNIMissingWarning',
                'InsecurePlatformWarning',
                'SubjectAltNameWarning',
            )
        with pytest.warns(None) as warning_records:
            warnings.simplefilter('always')
            requests.get(
                httpbin_secure('status', '200'), verify=httpbin_ca_bundle
            )
        warning_records = [
            item
            for item in warning_records
            if item.category.__name__ != 'ResourceWarning'
        ]
        warnings_category = tuple(
            item.category.__name__ for item in warning_records
        )
        assert warnings_category == warnings_expected

    def test_certificate_failure(self, httpbin_secure):
        """
        When underlying SSL problems occur, an SSLError is raised.
        """
        with pytest.raises(SSLError):
            # Our local httpbin does not have a trusted CA, so this call will
            # fail if we use our default trust bundle.
            requests.get(httpbin_secure('status', '200'))

    def test_urlencoded_get_query_multivalued_param(self, httpbin):
<<<<<<< HEAD

=======
>>>>>>> 218d3301
        r = requests.get(httpbin('get'), params={'test': ['foo', 'baz']})
        assert r.status_code == 200
        assert r.url == httpbin('get?test=foo&test=baz')

    def test_form_encoded_post_query_multivalued_element(self, httpbin):
        r = requests.Request(method='POST', url=httpbin('post'),
                             data=dict(test=['foo', 'baz']))
        prep = r.prepare()
        assert prep.body == 'test=foo&test=baz'

    def test_different_encodings_dont_break_post(self, httpbin):
        r = requests.post(
            httpbin('post'),
            data={'stuff': json.dumps({'a': 123})},
            params={'blah': 'asdf1234'},
            files={'file': ('test_requests.py', open(__file__, 'rb'))},
        )
        assert r.status_code == 200

    @pytest.mark.parametrize(
        'data',
        (
            {'stuff': u('ëlïxr')},
            {'stuff': u('ëlïxr').encode('utf-8')},
            {'stuff': 'elixr'},
            {'stuff': 'elixr'.encode('utf-8')},
        ),
    )
    def test_unicode_multipart_post(self, httpbin, data):
        r = requests.post(
            httpbin('post'),
            data=data,
            files={'file': ('test_requests.py', open(__file__, 'rb'))},
        )
        assert r.status_code == 200

    def test_unicode_multipart_post_fieldnames(self, httpbin):
        filename = os.path.splitext(__file__)[0] + '.py'
        r = requests.Request(
            method='POST',
            url=httpbin('post'),
            data={'stuff'.encode('utf-8'): 'elixr'},
            files={'file': ('test_requests.py', open(filename, 'rb'))},
        )
        prep = r.prepare()
        assert b'name="stuff"' in prep.body
        assert b'name="b\'stuff\'"' not in prep.body

    def test_unicode_method_name(self, httpbin):
        files = {'file': open(__file__, 'rb')}
        r = requests.request(
            method=u('POST'), url=httpbin('post'), files=files
        )
        assert r.status_code == 200

    def test_unicode_method_name_with_request_object(self, httpbin, s):
        files = {'file': open(__file__, 'rb')}

        req = requests.Request(u('POST'), httpbin('post'), files=files)
        prep = s.prepare_request(req)
        assert isinstance(prep.method, builtin_str)
        assert prep.method == 'POST'
        resp = s.send(prep)
        assert resp.status_code == 200

    def test_non_prepared_request_error(self, s):
        req = requests.Request(u('POST'), '/')
        with pytest.raises(ValueError) as e:
            s.send(req)
        assert str(e.value) == 'You can only send PreparedRequests.'

    def test_custom_content_type(self, httpbin):
        r = requests.post(
            httpbin('post'),
            data={'stuff': json.dumps({'a': 123})},
            files={
                'file1': ('test_requests.py', open(__file__, 'rb')),
                'file2': (
                    'test_requests',
                    open(__file__, 'rb'),
                    'text/py-content-type',
                ),
            },
        )
        assert r.status_code == 200
        assert b"text/py-content-type" in r.request.body

    def test_hook_receives_request_arguments(self, httpbin, s):

        def hook(resp, **kwargs):
            assert resp is not None
            assert kwargs != {}

        r = requests.Request('GET', httpbin(), hooks={'response': hook})
        prep = s.prepare_request(r)
        s.send(prep)

    def test_session_hooks_are_used_with_no_request_hooks(self, httpbin, s):
        hook = lambda x, *args, **kwargs: x

        s.hooks['response'].append(hook)
        r = requests.Request('GET', httpbin())
        prep = s.prepare_request(r)
        assert prep.hooks['response'] != []
        assert prep.hooks['response'] == [hook]

    def test_session_hooks_are_overridden_by_request_hooks(self, httpbin, s):
        hook1 = lambda x, *args, **kwargs: x
        hook2 = lambda x, *args, **kwargs: x
        assert hook1 is not hook2

        s.hooks['response'].append(hook2)
        r = requests.Request('GET', httpbin(), hooks={'response': [hook1]})
        prep = s.prepare_request(r)
        assert prep.hooks['response'] == [hook1]

    def test_prepared_request_hook(self, httpbin, s):

        def hook(resp, **kwargs):
            resp.headers['hook-working'] = 'True'
            return resp

        req = requests.Request('GET', httpbin(), hooks={'response': hook})
        prep = req.prepare()
        s.proxies = getproxies()
        resp = s.send(prep)
        assert resp.headers['hook-working']

    def test_prepared_from_session(self, httpbin, s):

        class DummyAuth(requests.auth.AuthBase):

            def __call__(self, r):
                r.headers['Dummy-Auth-Test'] = 'dummy-auth-test-ok'
                return r

        req = requests.Request('GET', httpbin('headers'))
        assert not req.auth

        s.auth = DummyAuth()
        prep = s.prepare_request(req)
        resp = s.send(prep)
        assert resp.json()['headers'][
            'Dummy-Auth-Test'
        ] == 'dummy-auth-test-ok'


    # def test_prepare_request_with_bytestring_url(self):
    #     req = requests.Request('GET', b'https://httpbin.org/')
    #     s = requests.Session()
    #     prep = s.prepare_request(req)
    #     assert prep.url == "https://httpbin.org/"
    # def test_request_with_bytestring_host(self, httpbin):
    #     s = requests.Session()
    #     resp = s.request(
    #         'GET',
    #         httpbin('cookies/set?cookie=value'),
    #         allow_redirects=False,
    #         headers={'Host': b'httpbin.org'},
    #     )
    #     assert resp.cookies.get('cookie') == 'value'
    def test_links(self):
        r = requests.Response()
        r.headers = {
            'cache-control': 'public, max-age=60, s-maxage=60',
            'connection': 'keep-alive',
            'content-encoding': 'gzip',
            'content-type': 'application/json; charset=utf-8',
            'date': 'Sat, 26 Jan 2013 16:47:56 GMT',
            'etag': '"6ff6a73c0e446c1f61614769e3ceb778"',
            'last-modified': 'Sat, 26 Jan 2013 16:22:39 GMT',
            'link': (
                '<https://api.github.com/users/kennethreitz/repos?'
                'page=2&per_page=10>; rel="next", <https://api.github.'
                'com/users/kennethreitz/repos?page=7&per_page=10>; '
                ' rel="last"'
            ),
            'server': 'GitHub.com',
            'status': '200 OK',
            'vary': 'Accept',
            'x-content-type-options': 'nosniff',
            'x-github-media-type': 'github.beta',
            'x-ratelimit-limit': '60',
            'x-ratelimit-remaining': '57',
        }
        assert r.links['next']['rel'] == 'next'

    def test_cookie_parameters(self):
        key = 'some_cookie'
        value = 'some_value'
        secure = True
        domain = 'test.com'
        rest = {'HttpOnly': True}
        jar = requests.cookies.RequestsCookieJar()
        jar.set(key, value, secure=secure, domain=domain, rest=rest)
        assert len(jar) == 1
        assert 'some_cookie' in jar
        cookie = list(jar)[0]
        assert cookie.secure == secure
        assert cookie.domain == domain
        assert cookie._rest['HttpOnly'] == rest['HttpOnly']

    def test_cookie_as_dict_keeps_len(self):
        key = 'some_cookie'
        value = 'some_value'
        key1 = 'some_cookie1'
        value1 = 'some_value1'
        jar = requests.cookies.RequestsCookieJar()
        jar.set(key, value)
        jar.set(key1, value1)
        d1 = dict(jar)
        d2 = dict(jar.iteritems())
        d3 = dict(jar.items())
        assert len(jar) == 2
        assert len(d1) == 2
        assert len(d2) == 2
        assert len(d3) == 2

    def test_cookie_as_dict_keeps_items(self):
        key = 'some_cookie'
        value = 'some_value'
        key1 = 'some_cookie1'
        value1 = 'some_value1'
        jar = requests.cookies.RequestsCookieJar()
        jar.set(key, value)
        jar.set(key1, value1)
        d1 = dict(jar)
        d2 = dict(jar.iteritems())
        d3 = dict(jar.items())
        assert d1['some_cookie'] == 'some_value'
        assert d2['some_cookie'] == 'some_value'
        assert d3['some_cookie1'] == 'some_value1'

    def test_cookie_as_dict_keys(self):
        key = 'some_cookie'
        value = 'some_value'
        key1 = 'some_cookie1'
        value1 = 'some_value1'
        jar = requests.cookies.RequestsCookieJar()
        jar.set(key, value)
        jar.set(key1, value1)
        keys = jar.keys()
        assert keys == list(keys)
        # make sure one can use keys multiple times
        assert list(keys) == list(keys)

    def test_cookie_as_dict_values(self):
        key = 'some_cookie'
        value = 'some_value'
        key1 = 'some_cookie1'
        value1 = 'some_value1'
        jar = requests.cookies.RequestsCookieJar()
        jar.set(key, value)
        jar.set(key1, value1)
        values = jar.values()
        assert values == list(values)
        # make sure one can use values multiple times
        assert list(values) == list(values)

    def test_cookie_as_dict_items(self):
        key = 'some_cookie'
        value = 'some_value'
        key1 = 'some_cookie1'
        value1 = 'some_value1'
        jar = requests.cookies.RequestsCookieJar()
        jar.set(key, value)
        jar.set(key1, value1)
        items = jar.items()
        assert items == list(items)
        # make sure one can use items multiple times
        assert list(items) == list(items)

    def test_cookie_duplicate_names_different_domains(self):
        key = 'some_cookie'
        value = 'some_value'
        domain1 = 'test1.com'
        domain2 = 'test2.com'
        jar = requests.cookies.RequestsCookieJar()
        jar.set(key, value, domain=domain1)
        jar.set(key, value, domain=domain2)
        assert key in jar
        items = jar.items()
        assert len(items) == 2
        # Verify that CookieConflictError is raised if domain is not specified
        with pytest.raises(requests.cookies.CookieConflictError):
            jar.get(key)
        # Verify that CookieConflictError is not raised if domain is specified
        cookie = jar.get(key, domain=domain1)
        assert cookie == value

    def test_cookie_duplicate_names_raises_cookie_conflict_error(self):
        key = 'some_cookie'
        value = 'some_value'
        path = 'some_path'
        jar = requests.cookies.RequestsCookieJar()
        jar.set(key, value, path=path)
        jar.set(key, value)
        with pytest.raises(requests.cookies.CookieConflictError):
            jar.get(key)

    def test_cookie_policy_copy(self):
        class MyCookiePolicy(cookielib.DefaultCookiePolicy):
            pass

        jar = requests.cookies.RequestsCookieJar()
        jar.set_policy(MyCookiePolicy())
        assert isinstance(jar.copy().get_policy(), MyCookiePolicy)

    def test_time_elapsed_blank(self, httpbin):
        r = requests.get(httpbin('get'))
        td = r.elapsed
        total_seconds = (
            (td.microseconds + (td.seconds + td.days * 24 * 3600) * 10 ** 6) /
            10 **
            6
        )
        assert total_seconds > 0.0

    def test_empty_response_has_content_none(self):
        r = requests.Response()
        assert r.content is None

    def test_response_is_iterable(self):
        r = requests.Response()
        io = StringIO.StringIO('abc')
        read_ = io.read

        def read_mock(amt, decode_content=None):
            return read_(amt)

        setattr(io, 'read', read_mock)
        r.raw = io
        assert next(iter(r))
        io.close()

    def test_response_decode_unicode(self):
        """When called with decode_unicode, Response.iter_content should always
        return unicode.
        """
        r = requests.Response()
        r._content_consumed = True
        r._content = b'the content'
        r.encoding = 'ascii'
        chunks = r.iter_content(decode_unicode=True)
        assert all(isinstance(chunk, str) for chunk in chunks)
        # also for streaming
        r = requests.Response()
        r.raw = io.BytesIO(b'the content')
        r.encoding = 'ascii'
        chunks = r.iter_content(decode_unicode=True)
        assert all(isinstance(chunk, str) for chunk in chunks)

    @pytest.mark.parametrize(
        'encoding, exception',
        ((None, TypeError), ('invalid encoding', LookupError)),
    )
    def test_decode_unicode_encoding(self, encoding, exception):
        # raise an exception if encoding isn't set
        r = requests.Response()
        r.raw = io.BytesIO(b'the content')
        r.encoding = encoding
        with pytest.raises(exception):
            chunks = r.iter_content(decode_unicode=True)

    def test_response_reason_unicode(self):
        # check for unicode HTTP status
        r = requests.Response()
        r.url = u'unicode URL'
        r.reason = u'Komponenttia ei löydy'.encode('utf-8')
        r.status_code = 404
        r.encoding = None
        assert not r.ok  # old behaviour - crashes here

    def test_response_reason_unicode_fallback(self):
        # check raise_status falls back to ISO-8859-1
        r = requests.Response()
        r.url = 'some url'
        reason = u'Komponenttia ei löydy'
        r.reason = reason.encode('latin-1')
        r.status_code = 500
        r.encoding = None
        with pytest.raises(requests.exceptions.HTTPError) as e:
            r.raise_for_status()
        assert reason in e.value.args[0]

    def test_response_chunk_size_type(self):
        """Ensure that chunk_size is passed as None or an integer, otherwise
        raise a TypeError.
        """
        r = requests.Response()
        r.raw = io.BytesIO(b'the content')
        chunks = r.iter_content(1)
        assert all(len(chunk) == 1 for chunk in chunks)
        r = requests.Response()
        r.raw = io.BytesIO(b'the content')
        chunks = r.iter_content(None)
        assert list(chunks) == [b'the content']
        r = requests.Response()
        r.raw = io.BytesIO(b'the content')
        with pytest.raises(TypeError):
            chunks = r.iter_content("1024")

    def test_request_and_response_are_pickleable(self, httpbin):
        r = requests.get(httpbin('get'))
        # verify we can pickle the original request
        assert pickle.loads(pickle.dumps(r.request))
        # verify we can pickle the response and that we have access to
        # the original request.
        pr = pickle.loads(pickle.dumps(r))
        assert r.request.url == pr.request.url
        assert r.request.headers == pr.request.headers

    @pytest.mark.skip(reason="TODO: Doesn't work with __slots__.")
    def test_response_lines(self):
        """
        iter_lines should be able to handle data dribbling in which delimiters
        might not be lined up ideally.
        """
        mock_chunks = [
            b'This \r\n',
            b'',
            b'is\r',
            b'\n',
            b'a',
            b' ',
            b'',
            b'',
            b'test.',
            b'\r',
            b'\n',
            b'end.',
        ]
        mock_data = b''.join(mock_chunks)
        unicode_mock_data = mock_data.decode('utf-8')

        def mock_iter_content(*args, **kwargs):
            if kwargs.get("decode_unicode"):
                return (e.decode('utf-8') for e in mock_chunks)

            return (e for e in mock_chunks)

        r = requests.Response()
        r._content_consumed = True
        r.iter_content = mock_iter_content
        # decode_unicode=None, output raw bytes
        assert list(r.iter_lines(delimiter=b'\r\n')) == mock_data.split(
            b'\r\n'
        )
        # decode_unicode=True, output unicode strings
        assert list(
            r.iter_lines(decode_unicode=True, delimiter=u'\r\n')
        ) == unicode_mock_data.split(
            u'\r\n'
        )
        # When delimiter is None, we should yield the same result as splitlines()
        # which supports the universal newline.
        # '\r', '\n', and '\r\n' are all treated as one line break.
        # decode_unicode=None, output raw bytes
        result = list(r.iter_lines())
        assert result == mock_data.splitlines()
        # decode_unicode=True, output unicode strings
        result = list(r.iter_lines(decode_unicode=True))
        assert result == unicode_mock_data.splitlines()
        # If we change all the line breaks to `\r`, we should be okay.
        # decode_unicode=None, output raw bytes
        mock_chunks = [chunk.replace(b'\n', b'\r') for chunk in mock_chunks]
        mock_data = b''.join(mock_chunks)
        assert list(r.iter_lines()) == mock_data.splitlines()
        # decode_unicode=True, output unicode strings
        unicode_mock_data = mock_data.decode('utf-8')
        assert list(
            r.iter_lines(decode_unicode=True)
        ) == unicode_mock_data.splitlines(
        )

    @pytest.mark.parametrize(
        'content, expected_no_delimiter, expected_delimiter',
        (([b''], [], []), ([b'line\n'], [u'line'], [u'line\n']), ([b'line', b'\n'], [u'line'], [u'line\n']), ([b'line\r\n'], [u'line'], [u'line', u'']), ([b'line\r\n', b''], [u'line'], [u'line', u'']), ([b'line', b'\r\n'], [u'line'], [u'line', u'']), ([b'a\r', b'\nb\r'], [u'a', u'b'], [u'a', u'b\r']), ([b'a\r', b'\n', b'\nb'], [u'a', u'', u'b'], [u'a', u'\nb']), ([b'a\n', b'\nb'], [u'a', u'', u'b'], [u'a\n\nb']), ([b'a\r\n', b'\rb\n'], [u'a', u'', u'b'], [u'a', u'\rb\n']), ([b'a\nb', b'c'], [u'a', u'bc'], [u'a\nbc']), ([b'a\n', b'\rb', b'\r\nc'], [u'a', u'', u'b', u'c'], [u'a\n\rb', u'c']), ([b'a\r\nb', b'', b'c'], [u'a', u'bc'], [u'a', u'bc'])),
        # Empty chunk in the end of stream, same behavior as the previous  # Empty chunk with pending data
    )
    @pytest.mark.skip(reason="TODO: Doesn't work with __slots__")
    def test_response_lines_parametrized(
        self, content, expected_no_delimiter, expected_delimiter
    ):
        """
        Test a lot of potential chunk splits to ensure consistency of
        iter_lines(delimiter=x), as well as the legacy behavior of
        iter_lines() without delimiter
        https://github.com/kennethreitz/requests/pull/2431#issuecomment-72333964
        """
        mock_chunks = content

        def mock_iter_content(*args, **kwargs):
            if kwargs.get("decode_unicode"):
                return (e.decode('utf-8') for e in mock_chunks)

            return (e for e in mock_chunks)

        r = requests.Response()
        r._content_consumed = True
        r.iter_content = mock_iter_content
        # decode_unicode=True, output unicode strings
        assert list(r.iter_lines(decode_unicode=True)) == expected_no_delimiter
        assert list(
            r.iter_lines(decode_unicode=True, delimiter='\r\n')
        ) == expected_delimiter
        # decode_unicode=None, output raw bytes
        assert list(r.iter_lines()) == [
            line.encode('utf-8') for line in expected_no_delimiter
        ]
        assert list(r.iter_lines(delimiter=b'\r\n')) == [
            line.encode('utf-8') for line in expected_delimiter
        ]

    def test_prepared_request_is_pickleable(self, httpbin, s):
        p = requests.Request('GET', httpbin('get')).prepare()
        # Verify PreparedRequest can be pickled and unpickled
        r = pickle.loads(pickle.dumps(p))
        assert r.url == p.url
        assert r.headers == p.headers
        assert r.body == p.body
        # Verify unpickled PreparedRequest sends properly

        resp = s.send(r)
        assert resp.status_code == 200

    def test_prepared_request_with_file_is_pickleable(self, httpbin, s):
        files = {'file': open(__file__, 'rb')}
        r = requests.Request('POST', httpbin('post'), files=files)
        p = r.prepare()
        # Verify PreparedRequest can be pickled and unpickled
        r = pickle.loads(pickle.dumps(p))
        assert r.url == p.url
        assert r.headers == p.headers
        assert r.body == p.body
        # Verify unpickled PreparedRequest sends properly

        resp = s.send(r)
        assert resp.status_code == 200

    def test_prepared_request_with_hook_is_pickleable(self, httpbin, s):
        r = requests.Request('GET', httpbin('get'), hooks=default_hooks())
        p = r.prepare()
        # Verify PreparedRequest can be pickled
        r = pickle.loads(pickle.dumps(p))
        assert r.url == p.url
        assert r.headers == p.headers
        assert r.body == p.body
        assert r.hooks == p.hooks
        # Verify unpickled PreparedRequest sends properly

        resp = s.send(r)
        assert resp.status_code == 200

    def test_cannot_send_unprepared_requests(self, httpbin):
        r = requests.Request(url=httpbin())
        with pytest.raises(ValueError):
            requests.Session().send(r)

    def test_http_error(self):
        error = requests.exceptions.HTTPError()
        assert not error.response
        response = requests.Response()
        error = requests.exceptions.HTTPError(response=response)
        assert error.response == response
        error = requests.exceptions.HTTPError('message', response=response)
        assert str(error) == 'message'
        assert error.response == response

    def test_session_pickling(self, httpbin, s):
        r = requests.Request('GET', httpbin('get'))

        s = pickle.loads(pickle.dumps(s))
        s.proxies = getproxies()
        r = s.send(r.prepare())
        assert r.status_code == 200

    def test_fixes_1329(self, httpbin, s):
        """Ensure that header updates are done case-insensitively."""

        s.headers.update({'ACCEPT': 'BOGUS'})
        s.headers.update({'accept': 'application/json'})
        r = s.get(httpbin('get'))
        headers = r.request.headers
        assert headers['accept'] == 'application/json'
        assert headers['Accept'] == 'application/json'
        assert headers['ACCEPT'] == 'application/json'

    def test_uppercase_scheme_redirect(self, httpbin):
        parts = urlparse(httpbin('html'))
        url = "HTTP://" + parts.netloc + parts.path
        r = requests.get(httpbin('redirect-to'), params={'url': url})
        assert r.status_code == 200
        assert r.url.lower() == url.lower()

    def test_transport_adapter_ordering(self, s):

        order = ['https://', 'http://']
        assert order == list(s.adapters)
        s.mount('http://git', HTTPAdapter())
        s.mount('http://github', HTTPAdapter())
        s.mount('http://github.com', HTTPAdapter())
        s.mount('http://github.com/about/', HTTPAdapter())
        order = [
            'http://github.com/about/',
            'http://github.com',
            'http://github',
            'http://git',
            'https://',
            'http://',
        ]
        assert order == list(s.adapters)
        s.mount('http://gittip', HTTPAdapter())
        s.mount('http://gittip.com', HTTPAdapter())
        s.mount('http://gittip.com/about/', HTTPAdapter())
        order = [
            'http://github.com/about/',
            'http://gittip.com/about/',
            'http://github.com',
            'http://gittip.com',
            'http://github',
            'http://gittip',
            'http://git',
            'https://',
            'http://',
        ]
        assert order == list(s.adapters)
        s2 = requests.Session()
        s2.adapters = {'http://': HTTPAdapter()}
        s2.mount('https://', HTTPAdapter())
        assert 'http://' in s2.adapters
        assert 'https://' in s2.adapters

<<<<<<< HEAD
    def test_session_get_adapter_prefix_matching(self):
        prefix = 'https://example.com'
        more_specific_prefix = prefix + '/some/path'

        url_matching_only_prefix = prefix + '/another/path'
        url_matching_more_specific_prefix = more_specific_prefix + '/longer/path'
        url_not_matching_prefix = 'https://another.example.com/'

        s = requests.Session()
        prefix_adapter = HTTPAdapter()
        more_specific_prefix_adapter = HTTPAdapter()
        s.mount(prefix, prefix_adapter)
        s.mount(more_specific_prefix, more_specific_prefix_adapter)

        assert s.get_adapter(url_matching_only_prefix) is prefix_adapter
        assert s.get_adapter(url_matching_more_specific_prefix) is more_specific_prefix_adapter
        assert s.get_adapter(url_not_matching_prefix) not in (prefix_adapter, more_specific_prefix_adapter)

    def test_session_get_adapter_prefix_matching_mixed_case(self):
        mixed_case_prefix = 'hTtPs://eXamPle.CoM/MixEd_CAse_PREfix'
        url_matching_prefix = mixed_case_prefix + '/full_url'

        s = requests.Session()
        my_adapter = HTTPAdapter()
        s.mount(mixed_case_prefix, my_adapter)

        assert s.get_adapter(url_matching_prefix) is my_adapter

    def test_session_get_adapter_prefix_matching_is_case_insensitive(self):
        mixed_case_prefix = 'hTtPs://eXamPle.CoM/MixEd_CAse_PREfix'
        url_matching_prefix_with_different_case = 'HtTpS://exaMPLe.cOm/MiXeD_caSE_preFIX/another_url'

        s = requests.Session()
        my_adapter = HTTPAdapter()
        s.mount(mixed_case_prefix, my_adapter)

        assert s.get_adapter(url_matching_prefix_with_different_case) is my_adapter

    def test_header_remove_is_case_insensitive(self, httpbin):
=======
    def test_header_remove_is_case_insensitive(self, httpbin, s):
>>>>>>> 218d3301
        # From issue #1321
        s.headers['foo'] = 'bar'
        r = s.get(httpbin('get'), headers={'FOO': None})
        assert 'foo' not in r.request.headers

    def test_params_are_merged_case_sensitive(self, httpbin, s):
        s.params['foo'] = 'bar'
        r = s.get(httpbin('get'), params={'FOO': 'bar'})
        assert r.json()['args'] == {'foo': 'bar', 'FOO': 'bar'}

    def test_long_authinfo_in_url(self):
        url = 'http://{}:{}@{}:9000/path?query#frag'.format(
            'E8A3BE87-9E3F-4620-8858-95478E385B5B',
            'EA770032-DA4D-4D84-8CE9-29C6D910BF1E',
            'exactly-------------sixty-----------three------------characters',
        )
        r = requests.Request('GET', url).prepare()
        assert r.url == url

    def test_header_keys_are_native(self, httpbin):
        headers = {u('unicode'): 'blah', 'byte'.encode('ascii'): 'blah'}
        r = requests.Request('GET', httpbin('get'), headers=headers)
        p = r.prepare()
        # This is testing that they are builtin strings. A bit weird, but there
        # we go.
        assert 'unicode' in p.headers.keys()
        assert 'byte' in p.headers.keys()

    def test_header_validation(self, httpbin):
        """Ensure prepare_headers regex isn't flagging valid header contents."""
        headers_ok = {
            'foo': 'bar baz qux', 'bar': 'fbbq', 'baz': '', 'qux': '1'
        }
        r = requests.get(httpbin('get'), headers=headers_ok)
        assert r.request.headers['foo'] == headers_ok['foo']

    def test_header_value_not_str(self, httpbin):
        """Ensure the header value is of type string or bytes as
        per discussion in GH issue #3386
        """
        headers_int = {'foo': 3}
        headers_dict = {'bar': {'foo': 'bar'}}
        headers_list = {'baz': ['foo', 'bar']}
        # Test for int
        with pytest.raises(InvalidHeader) as excinfo:
            r = requests.get(httpbin('get'), headers=headers_int)
        assert 'foo' in str(excinfo.value)
        # Test for dict
        with pytest.raises(InvalidHeader) as excinfo:
            r = requests.get(httpbin('get'), headers=headers_dict)
        assert 'bar' in str(excinfo.value)
        # Test for list
        with pytest.raises(InvalidHeader) as excinfo:
            r = requests.get(httpbin('get'), headers=headers_list)
        assert 'baz' in str(excinfo.value)

    def test_header_no_return_chars(self, httpbin):
        """Ensure that a header containing return character sequences raise an
        exception. Otherwise, multiple headers are created from single string.
        """
        headers_ret = {'foo': 'bar\r\nbaz: qux'}
        headers_lf = {'foo': 'bar\nbaz: qux'}
        headers_cr = {'foo': 'bar\rbaz: qux'}
        # Test for newline
        with pytest.raises(InvalidHeader):
            r = requests.get(httpbin('get'), headers=headers_ret)
        # Test for line feed
        with pytest.raises(InvalidHeader):
            r = requests.get(httpbin('get'), headers=headers_lf)
        # Test for carriage return
        with pytest.raises(InvalidHeader):
            r = requests.get(httpbin('get'), headers=headers_cr)

    def test_header_no_leading_space(self, httpbin):
        """Ensure headers containing leading whitespace raise
        InvalidHeader Error before sending.
        """
        headers_space = {'foo': ' bar'}
        headers_tab = {'foo': '   bar'}
        # Test for whitespace
        with pytest.raises(InvalidHeader):
            r = requests.get(httpbin('get'), headers=headers_space)
        # Test for tab
        with pytest.raises(InvalidHeader):
            r = requests.get(httpbin('get'), headers=headers_tab)

    @pytest.mark.parametrize('files', ('foo', b'foo', bytearray(b'foo')))
    def test_can_send_objects_with_files(self, httpbin, files):
        data = {'a': 'this is a string'}
        files = {'b': files}
        r = requests.Request('POST', httpbin('post'), data=data, files=files)
        p = r.prepare()
        assert 'multipart/form-data' in p.headers['Content-Type']

    def test_can_send_file_object_with_non_string_filename(self, httpbin):
        f = io.BytesIO()
        f.name = 2
        r = requests.Request('POST', httpbin('post'), files={'f': f})
        p = r.prepare()
        assert 'multipart/form-data' in p.headers['Content-Type']

    def test_autoset_header_values_are_native(self, httpbin):
        data = 'this is a string'
        length = '16'
        req = requests.Request('POST', httpbin('post'), data=data)
        p = req.prepare()
        assert p.headers['Content-Length'] == length

    def test_nonhttp_schemes_dont_check_URLs(self):
        test_urls = (
            'data:image/gif;base64,R0lGODlhAQABAHAAACH5BAUAAAAALAAAAAABAAEAAAICRAEAOw==',
            'file:///etc/passwd',
            'magnet:?xt=urn:btih:be08f00302bc2d1d3cfa3af02024fa647a271431',
        )
        for test_url in test_urls:
            req = requests.Request('GET', test_url)
            preq = req.prepare()
            assert test_url == preq.url

    def test_auth_is_stripped_on_http_downgrade(self, httpbin, httpbin_secure, httpbin_ca_bundle):
        r = requests.get(
            httpbin_secure('redirect-to'),
            params={'url': httpbin('get')},
            auth=('user', 'pass'),
            verify=httpbin_ca_bundle
        )
        assert r.history[0].request.headers['Authorization']
        assert 'Authorization' not in r.request.headers

    def test_auth_is_retained_for_redirect_on_host(self, httpbin):
        r = requests.get(httpbin('redirect/1'), auth=('user', 'pass'))
        h1 = r.history[0].request.headers['Authorization']
        h2 = r.request.headers['Authorization']
        assert h1 == h2

<<<<<<< HEAD
    def test_should_strip_auth_host_change(self):
        s = requests.Session()
        assert s.should_strip_auth('http://example.com/foo', 'http://another.example.com/')

    def test_should_strip_auth_http_downgrade(self):
        s = requests.Session()
        assert s.should_strip_auth('https://example.com/foo', 'http://example.com/bar')

    def test_should_strip_auth_https_upgrade(self):
        s = requests.Session()
        assert not s.should_strip_auth('http://example.com/foo', 'https://example.com/bar')
        assert not s.should_strip_auth('http://example.com:80/foo', 'https://example.com/bar')
        assert not s.should_strip_auth('http://example.com/foo', 'https://example.com:443/bar')
        # Non-standard ports should trigger stripping
        assert s.should_strip_auth('http://example.com:8080/foo', 'https://example.com/bar')
        assert s.should_strip_auth('http://example.com/foo', 'https://example.com:8443/bar')

    def test_should_strip_auth_port_change(self):
        s = requests.Session()
        assert s.should_strip_auth('http://example.com:1234/foo', 'https://example.com:4321/bar')

    @pytest.mark.parametrize(
        'old_uri, new_uri', (
            ('https://example.com:443/foo', 'https://example.com/bar'),
            ('http://example.com:80/foo', 'http://example.com/bar'),
            ('https://example.com/foo', 'https://example.com:443/bar'),
            ('http://example.com/foo', 'http://example.com:80/bar')
        ))
    def test_should_strip_auth_default_port(self, old_uri, new_uri):
        s = requests.Session()
        assert not s.should_strip_auth(old_uri, new_uri)

    def test_manual_redirect_with_partial_body_read(self, httpbin):
        s = requests.Session()
        r1 = s.get(httpbin('redirect/2'), allow_redirects=False, stream=True)
        assert r1.is_redirect
        rg = s.resolve_redirects(r1, r1.request, stream=True)
=======
    def test_manual_redirect_with_partial_body_read(self, httpbin, s):
>>>>>>> 218d3301

        req = requests.Request('GET', httpbin('redirect/2')).prepare()
        r1 = s.send(req, allow_redirects=False, stream=True)
        assert r1.is_redirect
        rg = s.resolve_redirects(r1, req, stream=True)
        # read only the first eight bytes of the response body,
        # then follow the redirect
        r1.iter_content(8)
        r2 = next(rg)
        assert r2.is_redirect
        # read all of the response via iter_content,
        # then follow the redirect
        for _ in r2.iter_content():
            pass
        r3 = next(rg)
        assert not r3.is_redirect

    def test_prepare_body_position_non_stream(self, s):
        data = b'the data'
<<<<<<< HEAD
        prep = requests.Request('GET', 'http://example.com', data=data).prepare()
=======
        prep = requests.Request(
            'GET', 'http://example.com', data=data
        ).prepare(
        )
>>>>>>> 218d3301
        assert prep._body_position is None

    def test_rewind_body(self, s):
        data = io.BytesIO(b'the data')
<<<<<<< HEAD
        prep = requests.Request('GET', 'http://example.com', data=data).prepare()
=======
        prep = requests.Request(
            'GET', 'http://example.com', data=data
        ).prepare(
        )
>>>>>>> 218d3301
        assert prep._body_position == 0
        assert prep.body.read() == b'the data'
        # the data has all been read
        assert prep.body.read() == b''
        # rewind it back
        requests.utils.rewind_body(prep)
        assert prep.body.read() == b'the data'

    def test_rewind_partially_read_body(self, s):
        data = io.BytesIO(b'the data')
        data.read(4)  # read some data
        prep = requests.Request(
            'GET', 'http://example.com', data=data
        ).prepare(
        )
        assert prep._body_position == 4
        assert prep.body.read() == b'data'
        # the data has all been read
        assert prep.body.read() == b''
        # rewind it back
        requests.utils.rewind_body(prep)
        assert prep.body.read() == b'data'

    def test_rewind_body_no_seek(self, s):

        class BadFileObj:

            def __init__(self, data):
                self.data = data

            def tell(self):
                return 0

            def __iter__(self):
                return

        data = BadFileObj('the data')
<<<<<<< HEAD
        prep = requests.Request('GET', 'http://example.com', data=data).prepare()
        assert prep._body_position == 0
=======
>>>>>>> 218d3301

        prep = requests.Request(
            'GET', 'http://example.com', data=data
        ).prepare(
        )
        assert prep._body_position == 0
        with pytest.raises(UnrewindableBodyError) as e:
            requests.utils.rewind_body(prep)
        assert 'Unable to rewind request body' in str(e)

    def test_rewind_body_failed_seek(self, s):

        class BadFileObj:

            def __init__(self, data):
                self.data = data

            def tell(self):
                return 0

            def seek(self, pos, whence=0):
                raise OSError()

            def __iter__(self):
                return

        data = BadFileObj('the data')
<<<<<<< HEAD
        prep = requests.Request('GET', 'http://example.com', data=data).prepare()
=======
        prep = requests.Request(
            'GET', 'http://example.com', data=data
        ).prepare(
        )
>>>>>>> 218d3301
        assert prep._body_position == 0
        with pytest.raises(UnrewindableBodyError) as e:
            requests.utils.rewind_body(prep)
        assert 'error occurred when rewinding request body' in str(e)

    def test_rewind_body_failed_tell(self, s):

        class BadFileObj:

            def __init__(self, data):
                self.data = data

            def tell(self):
                raise OSError()

            def __iter__(self):
                return

        data = BadFileObj('the data')
<<<<<<< HEAD
        prep = requests.Request('GET', 'http://example.com', data=data).prepare()
=======
        prep = requests.Request(
            'GET', 'http://example.com', data=data
        ).prepare(
        )
>>>>>>> 218d3301
        assert prep._body_position is not None
        with pytest.raises(UnrewindableBodyError) as e:
            requests.utils.rewind_body(prep)
        assert 'Unable to rewind request body' in str(e)

    def _patch_adapter_gzipped_redirect(self, session, url):
        adapter = session.get_adapter(url=url)
        org_build_response = adapter.build_response
        self._patched_response = False

        def build_response(*args, **kwargs):
            resp = org_build_response(*args, **kwargs)
            if not self._patched_response:
                resp.raw.headers['content-encoding'] = 'gzip'
                self._patched_response = True
            return resp

        adapter.build_response = build_response

    def test_redirect_with_wrong_gzipped_header(self, httpbin, s):
        url = httpbin('redirect/1')
        self._patch_adapter_gzipped_redirect(s, url)
        s.get(url)

    @pytest.mark.parametrize(
        'username, password, auth_str',
        (
            ('test', 'test', 'Basic dGVzdDp0ZXN0'),
            (
                u'имя'.encode('utf-8'),
                u'пароль'.encode('utf-8'),
                'Basic 0LjQvNGPOtC/0LDRgNC+0LvRjA==',
            ),
        ),
    )
    def test_basic_auth_str_is_always_native(
        self, username, password, auth_str
    ):
        s = _basic_auth_str(username, password)
        assert isinstance(s, builtin_str)
        assert s == auth_str

    def test_requests_history_is_saved(self, httpbin):
        r = requests.get(httpbin('redirect/5'))
        total = r.history[-1].history
        i = 0
        for item in r.history:
            assert item.history == total[0:i]
            i += 1

    def test_json_param_post_content_type_works(self, httpbin):
        r = requests.post(httpbin('post'), json={'life': 42})
        assert r.status_code == 200
        assert 'application/json' in r.request.headers['Content-Type']
        assert {'life': 42} == r.json()['json']

    def test_json_param_post_should_not_override_data_param(self, httpbin):
        r = requests.Request(
            method='POST',
            url=httpbin('post'),
            data={'stuff': 'elixr'},
            json={'music': 'flute'},
        )
        prep = r.prepare()
        assert 'stuff=elixr' == prep.body

    @pytest.mark.parametrize('decode_unicode', (True, False))
    def test_response_iter_lines(self, httpbin, decode_unicode):
        r = requests.get(httpbin('stream/4'), stream=True)
        assert r.status_code == 200
        r.encoding = 'utf-8'
        it = r.iter_lines(decode_unicode=decode_unicode)
        next(it)
        assert len(list(it)) == 3

    def test_response_context_manager(self, httpbin):
        with requests.get(httpbin('stream/4'), stream=True) as response:
            assert isinstance(response, requests.Response)
        assert response.raw.closed

    def test_unconsumed_session_response_closes_connection(self, httpbin, s):
        with contextlib.closing(
            s.get(httpbin('stream/4'), stream=True)
        ) as response:
            pass
        assert response._content_consumed is False
        assert response.raw.closed

    @pytest.mark.xfail
    def test_response_iter_lines_reentrant(self, httpbin):
        """Response.iter_lines() is not reentrant safe"""
        r = requests.get(httpbin('stream/4'), stream=True)
        assert r.status_code == 200
        next(r.iter_lines())
        assert len(list(r.iter_lines())) == 3

    def test_environment_comes_after_session(self, httpbin, s):
        """The Session arguments should come before environment arguments."""
        # We get proxies from the environment and verify from the argument.
        a = SendRecordingAdapter()
        s.mount('http://', a)
        # Both of these arguments are safe fallbacks that we can easily
        # detect, but which will allow the request to succeed.
        s.verify = False
        s.proxies = {'http': None}
        old_proxy = os.environ.get('HTTP_PROXY')
        old_bundle = os.environ.get('REQUESTS_CA_BUNDLE')
        try:
            os.environ['HTTP_PROXY'] = '10.10.10.10:3128'
            os.environ['REQUESTS_CA_BUNDLE'] = '/path/to/nowhere'
            s.get(httpbin('get'), timeout=5)
        finally:
            if old_proxy is not None:
                os.environ['HTTP_PROXY'] = old_proxy
            else:
                del os.environ['HTTP_PROXY']
            if old_bundle is not None:
                os.environ['REQUESTS_CA_BUNDLE'] = old_bundle
            else:
                del os.environ['REQUESTS_CA_BUNDLE']
        call = a.send_calls[0]
        assert call[1]['verify'] == False
        proxies = call[1]['proxies']
        with pytest.raises(KeyError):
            proxies['http']

    @pytest.fixture(autouse=True)
    def test_merge_environment_settings_verify(self, monkeypatch, s):
        """Assert CA environment settings are merged as expected when missing"""
        monkeypatch.delenv('CURL_CA_BUNDLE', raising=False)
        monkeypatch.delenv('REQUESTS_CA_BUNDLE', raising=False)
        assert s.trust_env is True
        assert s.verify is True
        assert 'REQUESTS_CA_BUNDLE' not in os.environ
        assert 'CURL_CA_BUNDLE' not in os.environ
        merged_settings = s.merge_environment_settings(
            'http://example.com', {}, False, True, None
        )
        assert merged_settings['verify'] is True

    def test_session_close_proxy_clear(self, mocker, s):
        proxies = {'one': mocker.Mock(), 'two': mocker.Mock()}

        mocker.patch.dict(s.adapters['http://'].proxy_manager, proxies)
        s.close()
        proxies['one'].clear.assert_called_once_with()
        proxies['two'].clear.assert_called_once_with()

    def test_proxy_auth(self):
        adapter = HTTPAdapter()
        headers = adapter.proxy_headers("http://user:pass@httpbin.org")
        assert headers == {'Proxy-Authorization': 'Basic dXNlcjpwYXNz'}

    def test_proxy_auth_empty_pass(self):
        adapter = HTTPAdapter()
        headers = adapter.proxy_headers("http://user:@httpbin.org")
        assert headers == {'Proxy-Authorization': 'Basic dXNlcjo='}

    def test_response_json_when_content_is_None(self, httpbin):
        r = requests.get(httpbin('/status/204'))
        # Make sure r.content is None
        r.status_code = 0
        r._content = False
        r._content_consumed = False
        assert r.content is None
        with pytest.raises(ValueError):
            r.json()

    def test_response_without_release_conn(self):
        """Test `close` call for non-urllib3-like raw objects.
        Should work when `release_conn` attr doesn't exist on `response.raw`.
        """
        resp = requests.Response()
        resp.raw = StringIO.StringIO('test')
        assert not resp.raw.closed
        resp.close()
        assert resp.raw.closed

    def test_updating_ca_cert(self, httpbin_secure, s):
        """Assert that requests use the latest configured CA certificates."""
        s.verify = pytest_httpbin.certs.where()
        s.get(httpbin_secure('/'))
        s.verify = True
        with pytest.raises(requests.exceptions.SSLError) as e:
            s.get(httpbin_secure('/'))
        assert 'certificate verify failed' in str(e)

    def test_updating_client_cert(self, httpbin_secure, s):
        """Assert that requests use the latest configured client certificates."""
        ca_file = pytest_httpbin.certs.where()
        cert_dir = os.path.dirname(ca_file)
        # All we need is a valid certificate and key to make a request. httpbin_secure
        # won't check the signature or subject name, so it's okay that these happen to
        # be the server's certificate and key.
        cert = os.path.join(cert_dir, 'cert.pem')
        key = os.path.join(cert_dir, 'key.pem')

        s.verify = ca_file
        resp = s.get(httpbin_secure('/'))
        resp_with_cert = s.get(httpbin_secure('/'), cert=(cert, key))
        assert resp_with_cert.raw._pool.cert_file == cert
        assert resp_with_cert.raw._pool.key_file == key
        assert resp.raw._pool is not resp_with_cert.raw._pool

    def test_empty_stream_with_auth_does_not_set_content_length_header(
        self, httpbin
    ):
        """Ensure that a byte stream with size 0 will not set both a Content-Length
        and Transfer-Encoding header.
        """
        auth = ('user', 'pass')
        url = httpbin('post')
        file_obj = io.BytesIO(b'')
        r = requests.Request('POST', url, auth=auth, data=file_obj)
        prepared_request = r.prepare()
        assert 'Transfer-Encoding' in prepared_request.headers
        assert 'Content-Length' not in prepared_request.headers

    def test_stream_with_auth_does_not_set_transfer_encoding_header(
        self, httpbin
    ):
        """Ensure that a byte stream with size > 0 will not set both a Content-Length
        and Transfer-Encoding header.
        """
        auth = ('user', 'pass')
        url = httpbin('post')
        file_obj = io.BytesIO(b'test data')
        r = requests.Request('POST', url, auth=auth, data=file_obj)
        prepared_request = r.prepare()
        assert 'Transfer-Encoding' not in prepared_request.headers
        assert 'Content-Length' in prepared_request.headers

    def test_chunked_upload_does_not_set_content_length_header(self, httpbin):
        """Ensure that requests with a generator body stream using
        Transfer-Encoding: chunked, not a Content-Length header.
        """
        data = (i for i in [b'a', b'b', b'c'])
        url = httpbin('post')
        r = requests.Request('POST', url, data=data)
        prepared_request = r.prepare()
        assert 'Transfer-Encoding' in prepared_request.headers
        assert 'Content-Length' not in prepared_request.headers

    def test_chunked_upload_with_manually_set_content_length_header_raises_error(
        self, httpbin
    ):
        """Ensure that if a user manually sets a content length header, when
        the data is chunked, that an InvalidHeader error is raised.
        """
        data = (i for i in [b'a', b'b', b'c'])
        url = httpbin('post')
        with pytest.raises(InvalidHeader):
            r = requests.post(
                url, data=data, headers={'Content-Length': 'foo'}
            )

    def test_content_length_with_manually_set_transfer_encoding_raises_error(
        self, httpbin
    ):
        """Ensure that if a user manually sets a Transfer-Encoding header when
        data is not chunked that an InvalidHeader error is raised.
        """
        data = 'test data'
        url = httpbin('post')
        with pytest.raises(InvalidHeader):
            r = requests.post(
                url, data=data, headers={'Transfer-Encoding': 'chunked'}
            )

    def test_null_body_does_not_raise_error(self, httpbin):
        url = httpbin('post')
        try:
            requests.post(url, data=None)
        except InvalidHeader:
            pytest.fail('InvalidHeader error raised unexpectedly.')

    @pytest.mark.parametrize(
        'body, expected',
        (
            (None, ('Content-Length', '0')),
            ('test_data', ('Content-Length', '9')),
            (io.BytesIO(b'test_data'), ('Content-Length', '9')),
            (StringIO.StringIO(''), ('Transfer-Encoding', 'chunked')),
        ),
    )
    def test_prepare_content_length(self, httpbin, body, expected):
        """Test prepare_content_length creates expected header."""
        prep = requests.PreparedRequest()
        prep.headers = {}
        prep.method = 'POST'
        # Ensure Content-Length is set appropriately.
        key, value = expected
        prep.prepare_content_length(body)
        assert prep.headers[key] == value

    def test_prepare_content_length_with_bad_body(self, httpbin):
        """Test prepare_content_length raises exception with unsendable body."""
        # Initialize minimum required PreparedRequest.
        prep = requests.PreparedRequest()
        prep.headers = {}
        prep.method = 'POST'
        with pytest.raises(InvalidBodyError) as e:
            # Send object that isn't iterable and has no accessible content.
            prep.prepare_content_length(object())
            assert "Non-null body must have length or be streamable." in str(e)

    def test_custom_redirect_mixin(self, httpbin):
        """Tests a custom mixin to overwrite ``get_redirect_target``.

        Ensures a subclassed ``requests.Session`` can handle a certain type of
        malformed redirect responses.

        1. original request receives a proper response: 302 redirect
        2. following the redirect, a malformed response is given:
            status code = HTTP 200
            location = alternate url
        3. the custom session catches the edge case and follows the redirect
        """
        url_final = httpbin('html')
        querystring_malformed = urlencode({'location': url_final})
        url_redirect_malformed = httpbin(
            'response-headers?%s' % querystring_malformed
        )
        querystring_redirect = urlencode({'url': url_redirect_malformed})
        url_redirect = httpbin('redirect-to?%s' % querystring_redirect)
        urls_test = [url_redirect, url_redirect_malformed, url_final]

        class CustomRedirectSession(requests.Session):

            def get_redirect_target(self, resp):
                # default behavior
                if resp.is_redirect:
                    return resp.headers['location']

                # edge case - check to see if 'location' is in headers anyways
                location = resp.headers.get('location')
                if location and (location != resp.url):
                    return location

                return None

        session = CustomRedirectSession()
        r = session.get(urls_test[0])
        assert len(r.history) == 2
        assert r.status_code == 200
        assert r.history[0].status_code == 302
        assert r.history[0].is_redirect
        assert r.history[1].status_code == 200
        assert not r.history[1].is_redirect
        assert r.url == urls_test[2]

    def test_multiple_response_headers_with_same_name_same_case(self, httpbin):
        qs = 'Fruit=Apple&Fruit=Blood+Orange&Fruit=Banana&Fruit=Berry,+Blue'
        resp = requests.get(httpbin('response-headers?' + qs))
        fruits = resp.headers['fruit']
        assert fruits == 'Apple, Blood Orange, Banana, Berry, Blue'
        # As we are using HTTPHeaderDict, we should be able to extract the
        # individual header values too.
        assert resp.headers.getlist('fruit') == [
            'Apple', 'Blood Orange', 'Banana', 'Berry, Blue'
        ]

    def test_multiple_response_headers_with_same_name_diff_case(self, httpbin):
        # urllib3 seems to have trouble guaranteeing the order of the items when
        # the case is different, so we just need to make sure all of the items
        # are there, rather than asserting a particular order.
        qs = 'Fruit=Apple&Fruit=Blood+Orange&Fruit=Banana&Fruit=Berry,+Blue'
        resp = requests.get(httpbin('response-headers?' + qs))
        # These are all possible acceptable combinations for the header.
        fruit_choices = ['Apple', 'Blood Orange', 'Banana', 'Berry, Blue']
        fruit_permutations = itertools.permutations(fruit_choices)
        fruit_multiheaders = [list(fp) for fp in fruit_permutations]
        fruit_headers = set(', '.join(fp) for fp in fruit_multiheaders)
        assert resp.headers['fruit'] in fruit_headers
        # As we are using HTTPHeaderDict, we should be able to extract the
        # individual header values too.
        assert resp.headers.getlist('fruit') in fruit_multiheaders


class TestCaseInsensitiveDict:

    @pytest.mark.parametrize(
        'cid',
        (
            CaseInsensitiveDict({'Foo': 'foo', 'BAr': 'bar'}),
            CaseInsensitiveDict([('Foo', 'foo'), ('BAr', 'bar')]),
            CaseInsensitiveDict(FOO='foo', BAr='bar'),
        ),
    )
    def test_init(self, cid):
        assert len(cid) == 2
        assert 'foo' in cid
        assert 'bar' in cid

    def test_docstring_example(self):
        cid = CaseInsensitiveDict()
        cid['Accept'] = 'application/json'
        assert cid['aCCEPT'] == 'application/json'
        assert list(cid) == ['Accept']

    def test_len(self):
        cid = CaseInsensitiveDict({'a': 'a', 'b': 'b'})
        cid['A'] = 'a'
        assert len(cid) == 2

    def test_getitem(self):
        cid = CaseInsensitiveDict({'Spam': 'blueval'})
        assert cid['spam'] == 'blueval'
        assert cid['SPAM'] == 'blueval'

    def test_fixes_649(self):
        """__setitem__ should behave case-insensitively."""
        cid = CaseInsensitiveDict()
        cid['spam'] = 'oneval'
        cid['Spam'] = 'twoval'
        cid['sPAM'] = 'redval'
        cid['SPAM'] = 'blueval'
        assert cid['spam'] == 'blueval'
        assert cid['SPAM'] == 'blueval'
        assert list(cid.keys()) == ['SPAM']

    def test_delitem(self):
        cid = CaseInsensitiveDict()
        cid['Spam'] = 'someval'
        del cid['sPam']
        assert 'spam' not in cid
        assert len(cid) == 0

    def test_contains(self):
        cid = CaseInsensitiveDict()
        cid['Spam'] = 'someval'
        assert 'Spam' in cid
        assert 'spam' in cid
        assert 'SPAM' in cid
        assert 'sPam' in cid
        assert 'notspam' not in cid

    def test_get(self):
        cid = CaseInsensitiveDict()
        cid['spam'] = 'oneval'
        cid['SPAM'] = 'blueval'
        assert cid.get('spam') == 'blueval'
        assert cid.get('SPAM') == 'blueval'
        assert cid.get('sPam') == 'blueval'
        assert cid.get('notspam', 'default') == 'default'

    def test_update(self):
        cid = CaseInsensitiveDict()
        cid['spam'] = 'blueval'
        cid.update({'sPam': 'notblueval'})
        assert cid['spam'] == 'notblueval'
        cid = CaseInsensitiveDict({'Foo': 'foo', 'BAr': 'bar'})
        cid.update({'fOO': 'anotherfoo', 'bAR': 'anotherbar'})
        assert len(cid) == 2
        assert cid['foo'] == 'anotherfoo'
        assert cid['bar'] == 'anotherbar'

    def test_update_retains_unchanged(self):
        cid = CaseInsensitiveDict({'foo': 'foo', 'bar': 'bar'})
        cid.update({'foo': 'newfoo'})
        assert cid['bar'] == 'bar'

    def test_iter(self):
        cid = CaseInsensitiveDict({'Spam': 'spam', 'Eggs': 'eggs'})
        keys = frozenset(['Spam', 'Eggs'])
        assert frozenset(iter(cid)) == keys

    def test_equality(self):
        cid = CaseInsensitiveDict({'SPAM': 'blueval', 'Eggs': 'redval'})
        othercid = CaseInsensitiveDict({'spam': 'blueval', 'eggs': 'redval'})
        assert cid == othercid
        del othercid['spam']
        assert cid != othercid
        assert cid == {'spam': 'blueval', 'eggs': 'redval'}
        assert cid != object()

    def test_setdefault(self):
        cid = CaseInsensitiveDict({'Spam': 'blueval'})
        assert cid.setdefault('spam', 'notblueval') == 'blueval'
        assert cid.setdefault('notspam', 'notblueval') == 'notblueval'

    def test_lower_items(self):
        cid = CaseInsensitiveDict(
            {'Accept': 'application/json', 'user-Agent': 'requests'}
        )
        keyset = frozenset(lowerkey for lowerkey, v in cid.lower_items())
        lowerkeyset = frozenset(['accept', 'user-agent'])
        assert keyset == lowerkeyset

    def test_preserve_key_case(self):
        cid = CaseInsensitiveDict(
            {'Accept': 'application/json', 'user-Agent': 'requests'}
        )
        keyset = frozenset(['Accept', 'user-Agent'])
        assert frozenset(i[0] for i in cid.items()) == keyset
        assert frozenset(cid.keys()) == keyset
        assert frozenset(cid) == keyset

    def test_preserve_last_key_case(self):
        cid = CaseInsensitiveDict(
            {'Accept': 'application/json', 'user-Agent': 'requests'}
        )
        cid.update({'ACCEPT': 'application/json'})
        cid['USER-AGENT'] = 'requests'
        keyset = frozenset(['ACCEPT', 'USER-AGENT'])
        assert frozenset(i[0] for i in cid.items()) == keyset
        assert frozenset(cid.keys()) == keyset
        assert frozenset(cid) == keyset

    def test_copy(self):
        cid = CaseInsensitiveDict(
            {'Accept': 'application/json', 'user-Agent': 'requests'}
        )
        cid_copy = cid.copy()
        assert cid == cid_copy
        cid['changed'] = True
        assert cid != cid_copy

    def test_url_surrounding_whitespace(self, httpbin):
        """Test case with URLs surrounded by whitespace characters."""
        get_url = httpbin('get')
        # All surrounding whitespaces are supposed to be ignored:
        assert requests.get(get_url + ' ').status_code == 200
        assert requests.get(' ' + get_url).status_code == 200
        assert requests.get(get_url + ' \t ').status_code == 200
        assert requests.get('  \t' + get_url).status_code == 200
        assert requests.get(get_url + '\n').status_code == 200
        # The whitespaces can't be in the middle of the URL though:
        assert requests.get(get_url + ' abc').status_code == 404


class TestMorselToCookieExpires:
    """Tests for morsel_to_cookie when morsel contains expires."""

    def test_expires_valid_str(self):
        """Test case where we convert expires from string time."""
        morsel = Morsel()
        morsel['expires'] = 'Thu, 01-Jan-1970 00:00:01 GMT'
        cookie = morsel_to_cookie(morsel)
        assert cookie.expires == 1

    @pytest.mark.parametrize(
        'value, exception', ((100, TypeError), ('woops', ValueError))
    )
    def test_expires_invalid_int(self, value, exception):
        """Test case where an invalid type is passed for expires."""
        morsel = Morsel()
        morsel['expires'] = value
        with pytest.raises(exception):
            morsel_to_cookie(morsel)

    def test_expires_none(self):
        """Test case where expires is None."""
        morsel = Morsel()
        morsel['expires'] = None
        cookie = morsel_to_cookie(morsel)
        assert cookie.expires is None


class TestMorselToCookieMaxAge:
    """Tests for morsel_to_cookie when morsel contains max-age."""

    def test_max_age_valid_int(self):
        """Test case where a valid max age in seconds is passed."""
        morsel = Morsel()
        morsel['max-age'] = 60
        cookie = morsel_to_cookie(morsel)
        assert isinstance(cookie.expires, int)

    def test_max_age_invalid_str(self):
        """Test case where a invalid max age is passed."""
        morsel = Morsel()
        morsel['max-age'] = 'woops'
        with pytest.raises(TypeError):
            morsel_to_cookie(morsel)


class TestTimeout:

    def test_stream_timeout(self, httpbin):
        try:
            requests.get(httpbin('delay/10'), timeout=2.0)
        except requests.exceptions.Timeout as e:
            assert 'Read timed out' in e.args[0].args[0]

    @pytest.mark.parametrize(
        'timeout, error_text',
        (
            ((3, 4, 5), '(connect, read)'),
            ('foo', 'must be an int, float or None'),
        ),
    )
    def test_invalid_timeout(self, httpbin, timeout, error_text):
        with pytest.raises(ValueError) as e:
            requests.get(httpbin('get'), timeout=timeout)
        assert error_text in str(e)

    @pytest.mark.parametrize(
        'timeout', (None, Urllib3Timeout(connect=None, read=None))
    )
    def test_none_timeout(self, httpbin, timeout):
        """Check that you can set None as a valid timeout value.

        To actually test this behavior, we'd want to check that setting the
        timeout to None actually lets the request block past the system default
        timeout. However, this would make the test suite unbearably slow.
        Instead we verify that setting the timeout to None does not prevent the
        request from succeeding.
        """
        r = requests.get(httpbin('get'), timeout=timeout)
        assert r.status_code == 200

    @pytest.mark.parametrize(
        'timeout', ((None, 0.1), Urllib3Timeout(connect=None, read=0.1))
    )
    def test_read_timeout(self, httpbin, timeout):
        try:
            requests.get(httpbin('delay/10'), timeout=timeout)
            pytest.fail('The recv() request should time out.')
        except ReadTimeout:
            pass

    @pytest.mark.parametrize(
        'timeout', ((0.1, None), Urllib3Timeout(connect=0.1, read=None))
    )
    def test_connect_timeout(self, timeout):
        try:
            requests.get(TARPIT, timeout=timeout)
            pytest.fail('The connect() request should time out.')
        except ConnectTimeout as e:
            assert isinstance(e, ConnectionError)
            assert isinstance(e, Timeout)

    @pytest.mark.parametrize(
        'timeout', ((0.1, 0.1), Urllib3Timeout(connect=0.1, read=0.1))
    )
    def test_total_timeout_connect(self, timeout):
        try:
            requests.get(TARPIT, timeout=timeout)
            pytest.fail('The connect() request should time out.')
        except ConnectTimeout:
            pass

    def test_encoded_methods(self, httpbin):
        """See: https://github.com/requests/requests/issues/2316"""
        r = requests.request(b'GET', httpbin('get'))
        assert r.ok


SendCall = collections.namedtuple('SendCall', ('args', 'kwargs'))


class RedirectSession(SessionRedirectMixin):

    def __init__(self, order_of_redirects):
        self.redirects = order_of_redirects
        self.calls = []
        self.max_redirects = 30
        self.cookies = {}
        self.trust_env = False
        self.location = '/'

    def send(self, *args, **kwargs):
        self.calls.append(SendCall(args, kwargs))
        return self.build_response()

    def build_response(self):
        request = self.calls[-1].args[0]
        r = requests.Response()
        try:
            r.status_code = int(self.redirects.pop(0))
        except IndexError:
            r.status_code = 200
        r.headers = CaseInsensitiveDict({'Location': self.location})
        r.raw = self._build_raw()
        r.request = request
        return r

    def _build_raw(self):
        string = StringIO.StringIO('')
        setattr(string, 'release_conn', lambda *args: args)
        return string


def test_json_encodes_as_bytes():
    # urllib3 expects bodies as bytes-like objects
    body = {"key": "value"}
    p = PreparedRequest()
    p.prepare(method='GET', url='https://www.example.com/', json=body)
    assert isinstance(p.body, bytes)


def test_requests_are_updated_each_time(httpbin):
    session = RedirectSession([303, 307])
    prep = requests.Request('POST', httpbin('post')).prepare()
    r0 = session.send(prep)
    assert r0.request.method == 'POST'
    assert session.calls[-1] == SendCall((r0.request,), {})
    redirect_generator = session.resolve_redirects(r0, prep)
    default_keyword_args = {
        'stream': False,
        'verify': True,
        'cert': None,
        'timeout': None,
        'allow_redirects': False,
        'proxies': {},
    }
    for response in redirect_generator:
        assert response.request.method == 'GET'
        send_call = SendCall((response.request,), default_keyword_args)
        assert session.calls[-1] == send_call


@pytest.mark.parametrize(
    "var,url,proxy",
    [
        ('http_proxy', 'http://example.com', 'socks5://proxy.com:9876'),
        ('https_proxy', 'https://example.com', 'socks5://proxy.com:9876'),
        ('all_proxy', 'http://example.com', 'socks5://proxy.com:9876'),
        ('all_proxy', 'https://example.com', 'socks5://proxy.com:9876'),
    ],
)
def test_proxy_env_vars_override_default(var, url, proxy, s):

    prep = PreparedRequest()
    prep.prepare(method='GET', url=url)
    kwargs = {var: proxy}
    scheme = urlparse(url).scheme
    with override_environ(**kwargs):
        proxies = s.rebuild_proxies(prep, {})
        assert scheme in proxies
        assert proxies[scheme] == proxy


@pytest.mark.parametrize(
    'data',
    (
        (('a', 'b'), ('c', 'd')),
        (('c', 'd'), ('a', 'b')),
        (('a', 'b'), ('c', 'd'), ('e', 'f')),
    ),
)
def test_data_argument_accepts_tuples(data):
    """Ensure that the data argument will accept tuples of strings
    and properly encode them.
    """
    p = PreparedRequest()
    p.prepare(
        method='GET',
        url='http://www.example.com',
        data=data,
        hooks=default_hooks(),
    )
    assert p.body == urlencode(data)


@pytest.mark.parametrize(
    'kwargs',
    (
        None,
        {
            'method': 'GET',
            'url': 'http://www.example.com',
            'data': 'foo=bar',
            'hooks': default_hooks(),
        },
        {
            'method': 'GET',
            'url': 'http://www.example.com',
            'data': 'foo=bar',
            'hooks': default_hooks(),
            'cookies': {'foo': 'bar'},
        },
        {'method': 'GET', 'url': u('http://www.example.com/üniçø∂é')},
    ),
)
def test_prepared_copy(kwargs):
    p = PreparedRequest()
    if kwargs:
        p.prepare(**kwargs)
    copy = p.copy()
    for attr in ('method', 'url', 'headers', '_cookies', 'body', 'hooks'):
        assert getattr(p, attr) == getattr(copy, attr)


def test_prepare_requires_a_request_method():
    req = requests.Request()
    with pytest.raises(ValueError):
        req.prepare()
    prepped = PreparedRequest()
    with pytest.raises(ValueError):
        prepped.prepare()


def test_urllib3_retries(httpbin, s):
    from urllib3.util import Retry

    s.mount(
        'http://',
        HTTPAdapter(max_retries=Retry(total=2, status_forcelist=[500])),
    )
    with pytest.raises(RetryError):
        s.get(httpbin('status/500'))


def test_urllib3_pool_connection_closed(httpbin, s):
    s.mount('http://', HTTPAdapter(pool_connections=0, pool_maxsize=0))
    try:
        s.get(httpbin('status/200'))
    except ConnectionError as e:
        assert u"Pool is closed." in str(e)


class TestPreparingURLs(object):

    @pytest.mark.parametrize(
        'url,expected',
        (
            ('http://google.com', 'http://google.com/'),
            (u'http://ジェーピーニック.jp', u'http://xn--hckqz9bzb1cyrb.jp/'),
            (u'http://xn--n3h.net/', u'http://xn--n3h.net/'),
            (
                u'http://ジェーピーニック.jp'.encode('utf-8'),
                u'http://xn--hckqz9bzb1cyrb.jp/',
            ),
            (
                u'http://straße.de/straße',
                u'http://xn--strae-oqa.de/stra%C3%9Fe',
            ),
            (
                u'http://straße.de/straße'.encode('utf-8'),
                u'http://xn--strae-oqa.de/stra%C3%9Fe',
            ),
            (
                u'http://Königsgäßchen.de/straße',
                u'http://xn--knigsgchen-b4a3dun.de/stra%C3%9Fe',
            ),
            (
                u'http://Königsgäßchen.de/straße'.encode('utf-8'),
                u'http://xn--knigsgchen-b4a3dun.de/stra%C3%9Fe',
            ),
            (b'http://xn--n3h.net/', u'http://xn--n3h.net/'),
            (
                b'http://[1200:0000:ab00:1234:0000:2552:7777:1313]:12345/',
                u'http://[1200:0000:ab00:1234:0000:2552:7777:1313]:12345/',
            ),
            (
                u'http://[1200:0000:ab00:1234:0000:2552:7777:1313]:12345/',
                u'http://[1200:0000:ab00:1234:0000:2552:7777:1313]:12345/',
            ),
        ),
    )
    def test_preparing_url(self, url, expected):

        def normalize_percent_encode(x):
            # Helper function that normalizes equivalent 
            # percent-encoded bytes before comparisons
            for c in re.findall(r'%[a-fA-F0-9]{2}', x):
                x = x.replace(c, c.upper())
            return x
        
        r = requests.Request('GET', url=url)
        p = r.prepare()
        assert normalize_percent_encode(p.url) == expected

    @pytest.mark.parametrize(
        'url',
        (
            b"http://*.google.com",
            b"http://*",
            u"http://*.google.com",
            u"http://*",
            u"http://☃.net/",
        ),
    )
    def test_preparing_bad_url(self, url):
        r = requests.Request('GET', url=url)
        with pytest.raises(requests.exceptions.InvalidURL):
            r.prepare()

    @pytest.mark.parametrize(
        'url, exception',
        (
            ('http://localhost:-1', InvalidURL),
        )
    )
    def test_redirecting_to_bad_url(self, httpbin, url, exception):
        with pytest.raises(exception):
            r = requests.get(httpbin('redirect-to'), params={'url': url})

    @pytest.mark.parametrize(
        'input, expected',
        ((b"mailto:user@example.org", u"mailto:user@example.org"), (u"mailto:user@example.org", u"mailto:user@example.org"), (b"data:SSDimaUgUHl0aG9uIQ==", u"data:SSDimaUgUHl0aG9uIQ==")),
        # TODO: Bugs in rfc3986, apparently.
        # (
        #     b"http+unix://%2Fvar%2Frun%2Fsocket/path%7E",
        #     u"http+unix://%2Fvar%2Frun%2Fsocket/path~",
        # ),
        # (
        #     u"http+unix://%2Fvar%2Frun%2Fsocket/path%7E",
        #     u"http+unix://%2Fvar%2Frun%2Fsocket/path~",
        # ),
    )
    def test_url_mutation(self, input, expected):
        """
        This test validates that we correctly exclude some URLs from
        preparation, and that we handle others. Specifically, it tests that
        any URL whose scheme doesn't begin with "http" is left alone, and
        those whose scheme *does* begin with "http" are mutated.
        """
        r = requests.Request('GET', url=input)
        p = r.prepare()
        assert p.url == expected

    @pytest.mark.parametrize(
        'input, params, expected',
        ((b"mailto:user@example.org", {"key": "value"}, u"mailto:user@example.org"), (u"mailto:user@example.org", {"key": "value"}, u"mailto:user@example.org")),
        # TODO:
        # (
        #     b"http+unix://%2Fvar%2Frun%2Fsocket/path",
        #     {"key": "value"},
        #     u"http+unix://%2Fvar%2Frun%2Fsocket/path?key=value",
        # ),
        # (
        #     u"http+unix://%2Fvar%2Frun%2Fsocket/path",
        #     {"key": "value"},
        #     u"http+unix://%2Fvar%2Frun%2Fsocket/path?key=value",
        # ),
    )
    def test_parameters_for_nonstandard_schemes(self, input, params, expected):
        """
        Setting parameters for nonstandard schemes is allowed if those schemes
        begin with "http", and is forbidden otherwise.
        """
        r = requests.Request('GET', url=input, params=params)
        p = r.prepare()
        assert p.url == expected


class TestGetConnection(object):
    """
    Tests for the :meth:`requests.adapters.HTTPAdapter.get_connection` that assert
    the connections are correctly configured.
    """

    @pytest.mark.parametrize(
        'proxies, verify, cert, expected',
        (
            (
                {},
                True,
                None,
                {
                    'cert_reqs': 'CERT_REQUIRED',
                    'ca_certs': DEFAULT_CA_BUNDLE_PATH,
                    'ca_cert_dir': None,
                    'cert_file': None,
                    'key_file': None,
                },
            ),
            (
                {},
                False,
                None,
                {
                    'cert_reqs': 'CERT_NONE',
                    'ca_certs': None,
                    'ca_cert_dir': None,
                    'cert_file': None,
                    'key_file': None,
                },
            ),
            (
                {},
                __file__,
                None,
                {
                    'cert_reqs': 'CERT_REQUIRED',
                    'ca_certs': __file__,
                    'ca_cert_dir': None,
                    'cert_file': None,
                    'key_file': None,
                },
            ),
            (
                {},
                os.path.dirname(__file__),
                None,
                {
                    'cert_reqs': 'CERT_REQUIRED',
                    'ca_certs': None,
                    'ca_cert_dir': os.path.dirname(__file__),
                    'cert_file': None,
                    'key_file': None,
                },
            ),
            (
                {},
                True,
                None,
                {
                    'cert_reqs': 'CERT_REQUIRED',
                    'ca_certs': DEFAULT_CA_BUNDLE_PATH,
                    'ca_cert_dir': None,
                    'cert_file': None,
                    'key_file': None,
                },
            ),
            (
                {},
                True,
                __file__,
                {
                    'cert_reqs': 'CERT_REQUIRED',
                    'ca_certs': DEFAULT_CA_BUNDLE_PATH,
                    'ca_cert_dir': None,
                    'cert_file': __file__,
                    'key_file': None,
                },
            ),
            (
                {},
                True,
                (__file__, __file__),
                {
                    'cert_reqs': 'CERT_REQUIRED',
                    'ca_certs': DEFAULT_CA_BUNDLE_PATH,
                    'ca_cert_dir': None,
                    'cert_file': __file__,
                    'key_file': __file__,
                },
            ),
            (
                {},
                True,
                (__file__, __file__),
                {
                    'cert_reqs': 'CERT_REQUIRED',
                    'ca_certs': DEFAULT_CA_BUNDLE_PATH,
                    'ca_cert_dir': None,
                    'cert_file': __file__,
                    'key_file': __file__,
                },
            ),
            (
                {
                    'http': 'http://proxy.example.com',
                    'https': 'http://proxy.example.com',
                },
                True,
                None,
                {
                    'cert_reqs': 'CERT_REQUIRED',
                    'ca_certs': DEFAULT_CA_BUNDLE_PATH,
                    'ca_cert_dir': None,
                    'cert_file': None,
                    'key_file': None,
                },
            ),
            (
                {
                    'http': 'http://proxy.example.com',
                    'https': 'http://proxy.example.com',
                },
                os.path.dirname(__file__),
                None,
                {
                    'cert_reqs': 'CERT_REQUIRED',
                    'ca_certs': None,
                    'ca_cert_dir': os.path.dirname(__file__),
                    'cert_file': None,
                    'key_file': None,
                },
            ),
            (
                {
                    'http': 'http://proxy.example.com',
                    'https': 'http://proxy.example.com',
                },
                __file__,
                None,
                {
                    'cert_reqs': 'CERT_REQUIRED',
                    'ca_certs': __file__,
                    'ca_cert_dir': None,
                    'cert_file': None,
                    'key_file': None,
                },
            ),
            (
                {
                    'http': 'http://proxy.example.com',
                    'https': 'http://proxy.example.com',
                },
                True,
                __file__,
                {
                    'cert_reqs': 'CERT_REQUIRED',
                    'ca_certs': DEFAULT_CA_BUNDLE_PATH,
                    'ca_cert_dir': None,
                    'cert_file': __file__,
                    'key_file': None,
                },
            ),
            (
                {
                    'http': 'http://proxy.example.com',
                    'https': 'http://proxy.example.com',
                },
                True,
                (__file__, __file__),
                {
                    'cert_reqs': 'CERT_REQUIRED',
                    'ca_certs': DEFAULT_CA_BUNDLE_PATH,
                    'ca_cert_dir': None,
                    'cert_file': __file__,
                    'key_file': __file__,
                },
            ),
        ),
    )
    def test_get_https_connection(self, proxies, verify, cert, expected):
        """Assert connections are configured correctly."""
        adapter = requests.adapters.HTTPAdapter()
        connection = adapter.get_connection(
            'https://example.com', proxies=proxies, verify=verify, cert=cert
        )
        actual_config = {}
        for key, value in connection.__dict__.items():
            if key in expected:
                actual_config[key] = value
        assert actual_config == expected

    @pytest.mark.parametrize(
        'verify, cert',
        (
            ('a/path/that/does/not/exist', None),
            (True, 'a/path/that/does/not/exist'),
            (True, (__file__, 'a/path/that/does/not/exist')),
            (True, ('a/path/that/does/not/exist', __file__)),
        ),
    )
    def test_cert_files_missing(self, verify, cert):
        """
        Assert an IOError is raised when one of the certificate files or
        directories can't be found.
        """
        adapter = requests.adapters.HTTPAdapter()
        with pytest.raises(IOError) as excinfo:
            adapter.get_connection(
                'https://example.com', verify=verify, cert=cert
            )
        excinfo.match('invalid path: a/path/that/does/not/exist')<|MERGE_RESOLUTION|>--- conflicted
+++ resolved
@@ -14,25 +14,6 @@
 import io
 import requests
 import pytest
-<<<<<<< HEAD
-from requests.adapters import HTTPAdapter
-from requests.auth import HTTPDigestAuth, _basic_auth_str
-from requests.compat import (
-    Morsel, cookielib, getproxies, str, urlparse,
-    builtin_str, OrderedDict)
-from requests.cookies import (
-    cookiejar_from_dict, morsel_to_cookie)
-from requests.exceptions import (
-    ConnectionError, ConnectTimeout, InvalidSchema, InvalidURL,
-    MissingSchema, ReadTimeout, Timeout, RetryError, TooManyRedirects,
-    ProxyError, InvalidHeader, UnrewindableBodyError, SSLError, InvalidProxyURL)
-from requests.models import PreparedRequest
-from requests.structures import CaseInsensitiveDict
-from requests.sessions import SessionRedirectMixin
-from requests.models import urlencode
-from requests.hooks import default_hooks
-from requests.compat import MutableMapping
-=======
 import pytest_httpbin
 from requests3.adapters import HTTPAdapter
 from requests3.auth import HTTPDigestAuth, _basic_auth_str
@@ -62,7 +43,6 @@
 from requests3.models import urlencode
 from requests3.hooks import default_hooks
 from requests3.utils import DEFAULT_CA_BUNDLE_PATH
->>>>>>> 218d3301
 
 from .compat import StringIO, u
 from .utils import override_environ
@@ -694,24 +674,7 @@
                 proxies={'http': 'non-resolvable-address'},
             )
 
-<<<<<<< HEAD
-    def test_proxy_error_on_bad_url(self, httpbin, httpbin_secure):
-        with pytest.raises(InvalidProxyURL):
-            requests.get(httpbin_secure(), proxies={'https': 'http:/badproxyurl:3128'})
-
-        with pytest.raises(InvalidProxyURL):
-            requests.get(httpbin(), proxies={'http': 'http://:8080'})
-
-        with pytest.raises(InvalidProxyURL):
-            requests.get(httpbin_secure(), proxies={'https': 'https://'})
-
-        with pytest.raises(InvalidProxyURL):
-            requests.get(httpbin(), proxies={'http': 'http:///example.com:8080'})
-
-    def test_basicauth_with_netrc(self, httpbin):
-=======
     def test_basicauth_with_netrc(self, httpbin, s):
->>>>>>> 218d3301
         auth = ('user', 'pass')
         wrong_auth = ('wronguser', 'wrongpass')
         url = httpbin('basic-auth', 'user', 'pass')
@@ -739,83 +702,6 @@
         finally:
             requests.sessions.get_netrc_auth = old_auth
 
-<<<<<<< HEAD
-    def test_DIGEST_HTTP_200_OK_GET(self, httpbin):
-
-        for authtype in self.digest_auth_algo:
-            auth = HTTPDigestAuth('user', 'pass')
-            url = httpbin('digest-auth', 'auth', 'user', 'pass', authtype, 'never')
-
-            r = requests.get(url, auth=auth)
-            assert r.status_code == 200
-
-            r = requests.get(url)
-            assert r.status_code == 401
-            print(r.headers['WWW-Authenticate'])
-
-            s = requests.session()
-            s.auth = HTTPDigestAuth('user', 'pass')
-            r = s.get(url)
-            assert r.status_code == 200
-
-    def test_DIGEST_AUTH_RETURNS_COOKIE(self, httpbin):
-
-        for authtype in self.digest_auth_algo:
-            url = httpbin('digest-auth', 'auth', 'user', 'pass', authtype)
-            auth = HTTPDigestAuth('user', 'pass')
-            r = requests.get(url)
-            assert r.cookies['fake'] == 'fake_value'
-
-            r = requests.get(url, auth=auth)
-            assert r.status_code == 200
-
-    def test_DIGEST_AUTH_SETS_SESSION_COOKIES(self, httpbin):
-
-        for authtype in self.digest_auth_algo:
-            url = httpbin('digest-auth', 'auth', 'user', 'pass', authtype)
-            auth = HTTPDigestAuth('user', 'pass')
-            s = requests.Session()
-            s.get(url, auth=auth)
-            assert s.cookies['fake'] == 'fake_value'
-
-    def test_DIGEST_STREAM(self, httpbin):
-
-        for authtype in self.digest_auth_algo:
-            auth = HTTPDigestAuth('user', 'pass')
-            url = httpbin('digest-auth', 'auth', 'user', 'pass', authtype)
-
-            r = requests.get(url, auth=auth, stream=True)
-            assert r.raw.read() != b''
-
-            r = requests.get(url, auth=auth, stream=False)
-            assert r.raw.read() == b''
-
-    def test_DIGESTAUTH_WRONG_HTTP_401_GET(self, httpbin):
-
-        for authtype in self.digest_auth_algo:
-            auth = HTTPDigestAuth('user', 'wrongpass')
-            url = httpbin('digest-auth', 'auth', 'user', 'pass', authtype)
-
-            r = requests.get(url, auth=auth)
-            assert r.status_code == 401
-
-            r = requests.get(url)
-            assert r.status_code == 401
-
-            s = requests.session()
-            s.auth = auth
-            r = s.get(url)
-            assert r.status_code == 401
-
-    def test_DIGESTAUTH_QUOTES_QOP_VALUE(self, httpbin):
-
-        for authtype in self.digest_auth_algo:
-            auth = HTTPDigestAuth('user', 'pass')
-            url = httpbin('digest-auth', 'auth', 'user', 'pass', authtype)
-
-            r = requests.get(url, auth=auth)
-            assert '"auth"' in r.request.headers['Authorization']
-=======
     def test_DIGEST_HTTP_200_OK_GET(self, httpbin, s):
         auth = HTTPDigestAuth('user', 'pass')
         url = httpbin('digest-auth', 'auth', 'user', 'pass')
@@ -867,7 +753,6 @@
         url = httpbin('digest-auth', 'auth', 'user', 'pass')
         r = requests.get(url, auth=auth)
         assert '"auth"' in r.request.headers['Authorization']
->>>>>>> 218d3301
 
     def test_POSTBIN_GET_POST_FILES(self, httpbin):
         url = httpbin('post')
@@ -948,13 +833,9 @@
             requests.post(url, files=['bad file data'])
 
     def test_post_with_custom_mapping(self, httpbin):
-<<<<<<< HEAD
-        class CustomMapping(MutableMapping):
-=======
 
         class CustomMapping(collections.MutableMapping):
 
->>>>>>> 218d3301
             def __init__(self, *args, **kwargs):
                 self.data = dict(*args, **kwargs)
 
@@ -1036,27 +917,16 @@
         INVALID_PATH = '/garbage'
         with pytest.raises(IOError) as e:
             requests.get(httpbin_secure(), verify=INVALID_PATH)
-<<<<<<< HEAD
-        assert str(e.value) == 'Could not find a suitable TLS CA certificate bundle, invalid path: {}'.format(INVALID_PATH)
-=======
         assert str(
             e.value
         ) == 'Could not find a suitable TLS CA certificate bundle, invalid path: {0}'.format(
             INVALID_PATH
         )
->>>>>>> 218d3301
 
     def test_invalid_ssl_certificate_files(self, httpbin_secure):
         INVALID_PATH = '/garbage'
         with pytest.raises(IOError) as e:
             requests.get(httpbin_secure(), cert=INVALID_PATH)
-<<<<<<< HEAD
-        assert str(e.value) == 'Could not find the TLS certificate file, invalid path: {}'.format(INVALID_PATH)
-
-        with pytest.raises(IOError) as e:
-            requests.get(httpbin_secure(), cert=('.', INVALID_PATH))
-        assert str(e.value) == 'Could not find the TLS key file, invalid path: {}'.format(INVALID_PATH)
-=======
         assert str(
             e.value
         ) == 'Could not find the TLS certificate file, invalid path: {0}'.format(
@@ -1069,7 +939,6 @@
         ) == 'Could not find the TLS key file, invalid path: {0}'.format(
             INVALID_PATH
         )
->>>>>>> 218d3301
 
     def test_http_with_certificate(self, httpbin):
         r = requests.get(httpbin(), cert='.')
@@ -1110,10 +979,6 @@
             requests.get(httpbin_secure('status', '200'))
 
     def test_urlencoded_get_query_multivalued_param(self, httpbin):
-<<<<<<< HEAD
-
-=======
->>>>>>> 218d3301
         r = requests.get(httpbin('get'), params={'test': ['foo', 'baz']})
         assert r.status_code == 200
         assert r.url == httpbin('get?test=foo&test=baz')
@@ -1747,49 +1612,7 @@
         assert 'http://' in s2.adapters
         assert 'https://' in s2.adapters
 
-<<<<<<< HEAD
-    def test_session_get_adapter_prefix_matching(self):
-        prefix = 'https://example.com'
-        more_specific_prefix = prefix + '/some/path'
-
-        url_matching_only_prefix = prefix + '/another/path'
-        url_matching_more_specific_prefix = more_specific_prefix + '/longer/path'
-        url_not_matching_prefix = 'https://another.example.com/'
-
-        s = requests.Session()
-        prefix_adapter = HTTPAdapter()
-        more_specific_prefix_adapter = HTTPAdapter()
-        s.mount(prefix, prefix_adapter)
-        s.mount(more_specific_prefix, more_specific_prefix_adapter)
-
-        assert s.get_adapter(url_matching_only_prefix) is prefix_adapter
-        assert s.get_adapter(url_matching_more_specific_prefix) is more_specific_prefix_adapter
-        assert s.get_adapter(url_not_matching_prefix) not in (prefix_adapter, more_specific_prefix_adapter)
-
-    def test_session_get_adapter_prefix_matching_mixed_case(self):
-        mixed_case_prefix = 'hTtPs://eXamPle.CoM/MixEd_CAse_PREfix'
-        url_matching_prefix = mixed_case_prefix + '/full_url'
-
-        s = requests.Session()
-        my_adapter = HTTPAdapter()
-        s.mount(mixed_case_prefix, my_adapter)
-
-        assert s.get_adapter(url_matching_prefix) is my_adapter
-
-    def test_session_get_adapter_prefix_matching_is_case_insensitive(self):
-        mixed_case_prefix = 'hTtPs://eXamPle.CoM/MixEd_CAse_PREfix'
-        url_matching_prefix_with_different_case = 'HtTpS://exaMPLe.cOm/MiXeD_caSE_preFIX/another_url'
-
-        s = requests.Session()
-        my_adapter = HTTPAdapter()
-        s.mount(mixed_case_prefix, my_adapter)
-
-        assert s.get_adapter(url_matching_prefix_with_different_case) is my_adapter
-
-    def test_header_remove_is_case_insensitive(self, httpbin):
-=======
     def test_header_remove_is_case_insensitive(self, httpbin, s):
->>>>>>> 218d3301
         # From issue #1321
         s.headers['foo'] = 'bar'
         r = s.get(httpbin('get'), headers={'FOO': None})
@@ -1925,47 +1748,7 @@
         h2 = r.request.headers['Authorization']
         assert h1 == h2
 
-<<<<<<< HEAD
-    def test_should_strip_auth_host_change(self):
-        s = requests.Session()
-        assert s.should_strip_auth('http://example.com/foo', 'http://another.example.com/')
-
-    def test_should_strip_auth_http_downgrade(self):
-        s = requests.Session()
-        assert s.should_strip_auth('https://example.com/foo', 'http://example.com/bar')
-
-    def test_should_strip_auth_https_upgrade(self):
-        s = requests.Session()
-        assert not s.should_strip_auth('http://example.com/foo', 'https://example.com/bar')
-        assert not s.should_strip_auth('http://example.com:80/foo', 'https://example.com/bar')
-        assert not s.should_strip_auth('http://example.com/foo', 'https://example.com:443/bar')
-        # Non-standard ports should trigger stripping
-        assert s.should_strip_auth('http://example.com:8080/foo', 'https://example.com/bar')
-        assert s.should_strip_auth('http://example.com/foo', 'https://example.com:8443/bar')
-
-    def test_should_strip_auth_port_change(self):
-        s = requests.Session()
-        assert s.should_strip_auth('http://example.com:1234/foo', 'https://example.com:4321/bar')
-
-    @pytest.mark.parametrize(
-        'old_uri, new_uri', (
-            ('https://example.com:443/foo', 'https://example.com/bar'),
-            ('http://example.com:80/foo', 'http://example.com/bar'),
-            ('https://example.com/foo', 'https://example.com:443/bar'),
-            ('http://example.com/foo', 'http://example.com:80/bar')
-        ))
-    def test_should_strip_auth_default_port(self, old_uri, new_uri):
-        s = requests.Session()
-        assert not s.should_strip_auth(old_uri, new_uri)
-
-    def test_manual_redirect_with_partial_body_read(self, httpbin):
-        s = requests.Session()
-        r1 = s.get(httpbin('redirect/2'), allow_redirects=False, stream=True)
-        assert r1.is_redirect
-        rg = s.resolve_redirects(r1, r1.request, stream=True)
-=======
     def test_manual_redirect_with_partial_body_read(self, httpbin, s):
->>>>>>> 218d3301
 
         req = requests.Request('GET', httpbin('redirect/2')).prepare()
         r1 = s.send(req, allow_redirects=False, stream=True)
@@ -1985,26 +1768,18 @@
 
     def test_prepare_body_position_non_stream(self, s):
         data = b'the data'
-<<<<<<< HEAD
-        prep = requests.Request('GET', 'http://example.com', data=data).prepare()
-=======
         prep = requests.Request(
             'GET', 'http://example.com', data=data
         ).prepare(
         )
->>>>>>> 218d3301
         assert prep._body_position is None
 
     def test_rewind_body(self, s):
         data = io.BytesIO(b'the data')
-<<<<<<< HEAD
-        prep = requests.Request('GET', 'http://example.com', data=data).prepare()
-=======
         prep = requests.Request(
             'GET', 'http://example.com', data=data
         ).prepare(
         )
->>>>>>> 218d3301
         assert prep._body_position == 0
         assert prep.body.read() == b'the data'
         # the data has all been read
@@ -2042,11 +1817,6 @@
                 return
 
         data = BadFileObj('the data')
-<<<<<<< HEAD
-        prep = requests.Request('GET', 'http://example.com', data=data).prepare()
-        assert prep._body_position == 0
-=======
->>>>>>> 218d3301
 
         prep = requests.Request(
             'GET', 'http://example.com', data=data
@@ -2074,14 +1844,10 @@
                 return
 
         data = BadFileObj('the data')
-<<<<<<< HEAD
-        prep = requests.Request('GET', 'http://example.com', data=data).prepare()
-=======
         prep = requests.Request(
             'GET', 'http://example.com', data=data
         ).prepare(
         )
->>>>>>> 218d3301
         assert prep._body_position == 0
         with pytest.raises(UnrewindableBodyError) as e:
             requests.utils.rewind_body(prep)
@@ -2101,14 +1867,10 @@
                 return
 
         data = BadFileObj('the data')
-<<<<<<< HEAD
-        prep = requests.Request('GET', 'http://example.com', data=data).prepare()
-=======
         prep = requests.Request(
             'GET', 'http://example.com', data=data
         ).prepare(
         )
->>>>>>> 218d3301
         assert prep._body_position is not None
         with pytest.raises(UnrewindableBodyError) as e:
             requests.utils.rewind_body(prep)
@@ -2964,12 +2726,12 @@
     def test_preparing_url(self, url, expected):
 
         def normalize_percent_encode(x):
-            # Helper function that normalizes equivalent 
+            # Helper function that normalizes equivalent
             # percent-encoded bytes before comparisons
             for c in re.findall(r'%[a-fA-F0-9]{2}', x):
                 x = x.replace(c, c.upper())
             return x
-        
+
         r = requests.Request('GET', url=url)
         p = r.prepare()
         assert normalize_percent_encode(p.url) == expected
