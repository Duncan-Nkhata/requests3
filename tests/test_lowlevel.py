--- conflicted
+++ resolved
@@ -12,13 +12,13 @@
     """can safely send generators"""
     close_server = threading.Event()
     server = Server.basic_response_server(wait_to_close_event=close_server)
-    data = iter([b'a', b'b', b'c'])
-    with server as (host, port):
-        url = 'http://{}:{}/'.format(host, port)
+    data = iter([b"a", b"b", b"c"])
+    with server as (host, port):
+        url = "http://{}:{}/".format(host, port)
         r = requests.post(url, data=data, stream=True)
         close_server.set()  # release server block
     assert r.status_code == 200
-    assert r.request.headers['Transfer-Encoding'] == 'chunked'
+    assert r.request.headers["Transfer-Encoding"] == "chunked"
 
 
 def test_incorrect_content_length():
@@ -28,8 +28,8 @@
         "HTTP/1.1 200 OK\r\n" + "Content-Length: 50\r\n\r\n" + "Hello World."
     )
     with server as (host, port):
-        url = 'http://{0}:{1}/'.format(host, port)
-        r = requests.Request('GET', url).prepare()
+        url = "http://{0}:{1}/".format(host, port)
+        r = requests.Request("GET", url).prepare()
         s = requests.Session()
         with pytest.raises(requests.exceptions.ConnectionError) as e:
             resp = s.send(r)
@@ -44,24 +44,20 @@
     See https://github.com/requests/requests/issues/1979.
     """
     text_401 = (
-        b'HTTP/1.1 401 UNAUTHORIZED\r\n'
-        b'Content-Length: 0\r\n'
+        b"HTTP/1.1 401 UNAUTHORIZED\r\n"
+        b"Content-Length: 0\r\n"
         b'WWW-Authenticate: Digest nonce="6bf5d6e4da1ce66918800195d6b9130d"'
         b', opaque="372825293d1c26955496c80ed6426e9e", '
         b'realm="me@kennethreitz.com", qop=auth\r\n\r\n'
     )
-    text_302 = (
-        b'HTTP/1.1 302 FOUND\r\n'
-        b'Content-Length: 0\r\n'
-        b'Location: /\r\n\r\n'
-    )
-    text_200 = (b'HTTP/1.1 200 OK\r\n' b'Content-Length: 0\r\n\r\n')
+    text_302 = b"HTTP/1.1 302 FOUND\r\n" b"Content-Length: 0\r\n" b"Location: /\r\n\r\n"
+    text_200 = b"HTTP/1.1 200 OK\r\n" b"Content-Length: 0\r\n\r\n"
     expected_digest = (
         b'Authorization: Digest username="user", '
         b'realm="me@kennethreitz.com", '
         b'nonce="6bf5d6e4da1ce66918800195d6b9130d", uri="/"'
     )
-    auth = requests.auth.HTTPDigestAuth('user', 'pass')
+    auth = requests.auth.HTTPDigestAuth("user", "pass")
 
     def digest_response_handler(sock):
         # Respond to initial GET with a challenge.
@@ -75,7 +71,7 @@
         # Verify Authorization isn't sent to the redirected host,
         # then send another challenge.
         request_content = consume_socket_content(sock, timeout=0.5)
-        assert b'Authorization:' not in request_content
+        assert b"Authorization:" not in request_content
         sock.send(text_401)
         # Verify Authorization is sent correctly again, and return 200 OK.
         request_content = consume_socket_content(sock, timeout=0.5)
@@ -86,13 +82,13 @@
     close_server = threading.Event()
     server = Server(digest_response_handler, wait_to_close_event=close_server)
     with server as (host, port):
-        url = 'http://{}:{}/'.format(host, port)
+        url = "http://{}:{}/".format(host, port)
         r = requests.get(url, auth=auth)
         # Verify server succeeded in authenticating.
         assert r.status_code == 200
         # Verify Authorization was sent in final request.
-        assert 'Authorization' in r.request.headers
-        assert r.request.headers['Authorization'].startswith('Digest ')
+        assert "Authorization" in r.request.headers
+        assert r.request.headers["Authorization"].startswith("Digest ")
         # Verify redirect happened as we expected.
         assert r.history[0].status_code == 302
         close_server.set()
@@ -103,8 +99,8 @@
     stop responding if challenged again.
     """
     text_401 = (
-        b'HTTP/1.1 401 UNAUTHORIZED\r\n'
-        b'Content-Length: 0\r\n'
+        b"HTTP/1.1 401 UNAUTHORIZED\r\n"
+        b"Content-Length: 0\r\n"
         b'WWW-Authenticate: Digest nonce="6bf5d6e4da1ce66918800195d6b9130d"'
         b', opaque="372825293d1c26955496c80ed6426e9e", '
         b'realm="me@kennethreitz.com", qop=auth\r\n\r\n'
@@ -114,7 +110,7 @@
         b'realm="me@kennethreitz.com", '
         b'nonce="6bf5d6e4da1ce66918800195d6b9130d", uri="/"'
     )
-    auth = requests.auth.HTTPDigestAuth('user', 'pass')
+    auth = requests.auth.HTTPDigestAuth("user", "pass")
 
     def digest_failed_response_handler(sock):
         # Respond to initial GET with a challenge.
@@ -128,15 +124,13 @@
         sock.send(text_401)
         # Verify the client didn't respond to second challenge.
         request_content = consume_socket_content(sock, timeout=0.5)
-        assert request_content == b''
+        assert request_content == b""
         return request_content
 
     close_server = threading.Event()
-    server = Server(
-        digest_failed_response_handler, wait_to_close_event=close_server
-    )
-    with server as (host, port):
-        url = 'http://{}:{}/'.format(host, port)
+    server = Server(digest_failed_response_handler, wait_to_close_event=close_server)
+    with server as (host, port):
+        url = "http://{}:{}/".format(host, port)
         r = requests.get(url, auth=auth)
         # Verify server didn't authenticate us.
         assert r.status_code == 401
@@ -150,13 +144,13 @@
     See https://github.com/requests/requests/issues/3772.
     """
     text_200_chal = (
-        b'HTTP/1.1 200 OK\r\n'
-        b'Content-Length: 0\r\n'
+        b"HTTP/1.1 200 OK\r\n"
+        b"Content-Length: 0\r\n"
         b'WWW-Authenticate: Digest nonce="6bf5d6e4da1ce66918800195d6b9130d"'
         b', opaque="372825293d1c26955496c80ed6426e9e", '
         b'realm="me@kennethreitz.com", qop=auth\r\n\r\n'
     )
-    auth = requests.auth.HTTPDigestAuth('user', 'pass')
+    auth = requests.auth.HTTPDigestAuth("user", "pass")
 
     def digest_response_handler(sock):
         # Respond to GET with a 200 containing www-authenticate header.
@@ -165,13 +159,13 @@
         sock.send(text_200_chal)
         # Verify the client didn't respond with auth.
         request_content = consume_socket_content(sock, timeout=0.5)
-        assert request_content == b''
+        assert request_content == b""
         return request_content
 
     close_server = threading.Event()
     server = Server(digest_response_handler, wait_to_close_event=close_server)
     with server as (host, port):
-        url = 'http://{}:{}/'.format(host, port)
+        url = "http://{}:{}/".format(host, port)
         r = requests.get(url, auth=auth)
         # Verify server didn't receive auth from us.
         assert r.status_code == 200
@@ -180,30 +174,21 @@
 
 
 _schemes_by_var_prefix = [
-    ('http', ['http']), ('https', ['https']), ('all', ['http', 'https'])
+    ("http", ["http"]),
+    ("https", ["https"]),
+    ("all", ["http", "https"]),
 ]
 _proxy_combos = []
 for prefix, schemes in _schemes_by_var_prefix:
     for scheme in schemes:
-<<<<<<< HEAD
-        _proxy_combos.append(("{}_proxy".format(prefix), scheme))
-
-=======
         _proxy_combos.append(("{0}_proxy".format(prefix), scheme))
->>>>>>> 218d3301
 _proxy_combos += [(var.upper(), scheme) for var, scheme in _proxy_combos]
 
 
 @pytest.mark.parametrize("var,scheme", _proxy_combos)
 def test_use_proxy_from_environment(httpbin, var, scheme):
-<<<<<<< HEAD
-    url = "{}://httpbin.org".format(scheme)
+    url = "{0}://httpbin.org".format(scheme)
     fake_proxy = Server()  # do nothing with the requests; just close the socket
-=======
-    url = "{0}://httpbin.org".format(scheme)
-    fake_proxy = Server(
-    )  # do nothing with the requests; just close the socket
->>>>>>> 218d3301
     with fake_proxy as (host, port):
         proxy_url = "socks5://{}:{}".format(host, port)
         kwargs = {var: proxy_url}
@@ -218,110 +203,30 @@
 
 
 def test_redirect_rfc1808_to_non_ascii_location():
-    path = u'š'
-    expected_path = b'%C5%A1'
+    path = u"š"
+    expected_path = b"%C5%A1"
     redirect_request = []  # stores the second request to the server
 
     def redirect_resp_handler(sock):
         consume_socket_content(sock, timeout=0.5)
-        location = u'//{}:{}/{}'.format(host, port, path)
+        location = u"//{}:{}/{}".format(host, port, path)
         sock.send(
-            b'HTTP/1.1 301 Moved Permanently\r\n'
-            b'Content-Length: 0\r\n'
-            b'Location: ' + location.encode('utf8') + b'\r\n'
-            b'\r\n'
+            b"HTTP/1.1 301 Moved Permanently\r\n"
+            b"Content-Length: 0\r\n"
+            b"Location: " + location.encode("utf8") + b"\r\n"
+            b"\r\n"
         )
         redirect_request.append(consume_socket_content(sock, timeout=0.5))
-        sock.send(b'HTTP/1.1 200 OK\r\n\r\n')
+        sock.send(b"HTTP/1.1 200 OK\r\n\r\n")
 
     close_server = threading.Event()
     server = Server(redirect_resp_handler, wait_to_close_event=close_server)
     with server as (host, port):
-        url = u'http://{}:{}'.format(host, port)
+        url = u"http://{}:{}".format(host, port)
         r = requests.get(url=url, allow_redirects=True)
         assert r.status_code == 200
         assert len(r.history) == 1
         assert r.history[0].status_code == 301
-<<<<<<< HEAD
-        assert redirect_request[0].startswith(b'GET /' + expected_path + b' HTTP/1.1')
-        assert r.url == u'{}/{}'.format(url, expected_path.decode('ascii'))
-
-        close_server.set()
-
-def test_fragment_not_sent_with_request():
-    """Verify that the fragment portion of a URI isn't sent to the server."""
-    def response_handler(sock):
-        req = consume_socket_content(sock, timeout=0.5)
-        sock.send(
-            b'HTTP/1.1 200 OK\r\n'
-            b'Content-Length: '+bytes(len(req))+b'\r\n'
-            b'\r\n'+req
-        )
-
-    close_server = threading.Event()
-    server = Server(response_handler, wait_to_close_event=close_server)
-
-    with server as (host, port):
-        url = 'http://{}:{}/path/to/thing/#view=edit&token=hunter2'.format(host, port)
-        r = requests.get(url)
-        raw_request = r.content
-
-        assert r.status_code == 200
-        headers, body = raw_request.split(b'\r\n\r\n', 1)
-        status_line, headers = headers.split(b'\r\n', 1)
-
-        assert status_line == b'GET /path/to/thing/ HTTP/1.1'
-        for frag in (b'view', b'edit', b'token', b'hunter2'):
-            assert frag not in headers
-            assert frag not in body
-
-        close_server.set()
-
-def test_fragment_update_on_redirect():
-    """Verify we only append previous fragment if one doesn't exist on new
-    location. If a new fragment is encountered in a Location header, it should
-    be added to all subsequent requests.
-    """
-
-    def response_handler(sock):
-        consume_socket_content(sock, timeout=0.5)
-        sock.send(
-            b'HTTP/1.1 302 FOUND\r\n'
-            b'Content-Length: 0\r\n'
-            b'Location: /get#relevant-section\r\n\r\n'
-        )
-        consume_socket_content(sock, timeout=0.5)
-        sock.send(
-            b'HTTP/1.1 302 FOUND\r\n'
-            b'Content-Length: 0\r\n'
-            b'Location: /final-url/\r\n\r\n'
-        )
-        consume_socket_content(sock, timeout=0.5)
-        sock.send(
-            b'HTTP/1.1 200 OK\r\n\r\n'
-        )
-
-    close_server = threading.Event()
-    server = Server(response_handler, wait_to_close_event=close_server)
-
-    with server as (host, port):
-        url = 'http://{}:{}/path/to/thing/#view=edit&token=hunter2'.format(host, port)
-        r = requests.get(url)
-        raw_request = r.content
-
-        assert r.status_code == 200
-        assert len(r.history) == 2
-        assert r.history[0].request.url == url
-
-        # Verify we haven't overwritten the location with our previous fragment.
-        assert r.history[1].request.url == 'http://{}:{}/get#relevant-section'.format(host, port)
-        # Verify previous fragment is used and not the original.
-        assert r.url == 'http://{}:{}/final-url/#relevant-section'.format(host, port)
-
-=======
-        assert redirect_request[0].startswith(
-            b'GET /' + expected_path + b' HTTP/1.1'
-        )
-        assert r.url == u'{0}/{1}'.format(url, expected_path.decode('ascii'))
->>>>>>> 218d3301
+        assert redirect_request[0].startswith(b"GET /" + expected_path + b" HTTP/1.1")
+        assert r.url == u"{0}/{1}".format(url, expected_path.decode("ascii"))
         close_server.set()